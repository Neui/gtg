--- conflicted
+++ resolved
@@ -68,14 +68,9 @@
         self.task_tview.set_reorderable(True)
         
         #this is our manual drag-n-drop handling
-<<<<<<< HEAD
-        #self.task_ts.connect("row-changed",self.row_inserted,"insert")
-        #self.task_ts.connect("row-deleted",self.row_deleted,"delete")
-=======
         self.task_ts.connect("row-changed",self.row_inserted,"insert")
         self.task_ts.connect("row-deleted",self.row_deleted,"delete")
 
->>>>>>> 6bb6a2cf
         
         # Model constants
         self.TASK_MODEL_OBJ   = 0
