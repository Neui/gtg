#=== IMPORT ====================================================================
#system imports
import pygtk
pygtk.require('2.0')
import gobject
import gtk.glade
import threading

#our own imports
from taskeditor.editor       import TaskEditor
from taskbrowser.CellRendererTags import CellRendererTags
from taskbrowser import GnomeConfig
from taskbrowser import treetools
from tools import colors

#=== OBJECTS ===================================================================

#=== MAIN CLASS ================================================================

#Some default preferences that we should save in a file
WORKVIEW = False
SIDEBAR = True
CLOSED_PANE = True
QUICKADD_PANE = True

class TaskBrowser:

    def __init__(self, requester):
        
        #Set the Glade file
        self.gladefile = GnomeConfig.GLADE_FILE  
        self.wTree = gtk.glade.XML(self.gladefile) 
        
        #Get the Main Window, and connect the "destroy" event
        self.window = self.wTree.get_widget("MainWindow")
        if (self.window):
            self.window.connect("destroy", gtk.main_quit)
        self.window.set_icon_from_file("data/16x16/app/gtg.png")

        self.tagpopup           = self.wTree.get_widget("TagContextMenu")
        self.tb_task_menu_popup = self.wTree.get_widget("TbTaskMenu")
        self.donebutton         = self.wTree.get_widget("mark_as_done_b")
        self.dismissbutton      = self.wTree.get_widget("dismiss")
        self.about              = self.wTree.get_widget("aboutdialog1")

        # Initialize menu

        #Create our dictionay and connect it
        dic = {
                "on_add_task"         : self.on_add_task,
                "on_edit_active_task" : self.on_edit_active_task,
                "on_edit_done_task"   :   self.on_edit_done_task,
                "on_delete_task"      : self.on_delete_task,
                "on_mark_as_done"     : self.on_mark_as_done,
                "on_dismiss_task"     : self.on_dismiss_task,
                "gtk_main_quit"       : self.close,
                "on_select_tag"       : self.on_select_tag,
                "on_delete_confirm"   : self.on_delete_confirm,
                "on_delete_cancel"    : lambda x : x.hide,
                "on_tag_treeview_button_press_event" : self.on_tag_treeview_button_press_event,
                "on_colorchooser_activate"           : self.on_colorchooser_activate,
                "on_workview_toggled"                : self.on_workview_toggled,
                "on_view_workview_toggled"           : self.on_workview_toggled,
                "on_view_closed_toggled"             : self.on_closed_toggled,
                "on_view_sidebar_toggled"            : self.on_sidebar_toggled,
                "on_quickadd_field_activate"         : self.quickadd,
                "on_quickadd_button_activate"        : self.quickadd,
                "on_view_quickadd_toggled"           : self.toggle_quickadd,
                "on_about_clicked"                   : self.on_about_clicked,
                "on_about_close"                     : self.on_about_close
              }
        self.wTree.signal_autoconnect(dic)
        self.selected_rows = None
        
        self.workview = False
        self.req = requester

        # Column constants
        self.TASKS_TV_COL_TAG   = 1
        self.TASKS_TV_COL_TITLE = 2
        self.TASKS_TV_COL_DDATE = 3
        self.TASKS_TV_COL_DLEFT = 4
        
        self.TAGS_TV_COL_TAG    = 1
        
        # Model constants
        self.TASK_MODEL_OBJ       = 0
        self.TASK_MODEL_TITLE     = 1
        self.TASK_MODEL_DDATE_STR = 2
        self.TASK_MODEL_DLEFT_STR = 3
        self.TASK_MODEL_TAGS      = 4
        self.TASK_MODEL_BGCOL     = 5
        
        self.TAGS_MODEL_OBJ   = 0
        self.TAGS_MODEL_COLOR = 1
        self.TAGS_MODEL_NAME  = 2
        self.TAGS_MODEL_COUNT = 3
        self.TAGS_MODEL_SEP   = 4

        #The tview and their model
        self.taskdone_tview = self.wTree.get_widget("taskdone_tview")
        self.taskdone_ts    = gtk.TreeStore(gobject.TYPE_PYOBJECT, str,str,str)
        self.tag_tview      = self.wTree.get_widget("tag_tview")
        self.tag_ts         = gtk.ListStore(gobject.TYPE_PYOBJECT,str,str,str,bool)
        # TASK MODEL:
        # PYOBJECT:tid, STR:title, STR:due date string,
        # STR:days left string, PYOBJECT:tags, str:my_color
        self.task_tview     = self.wTree.get_widget("task_tview")
<<<<<<< HEAD
        self.task_ts        = gtk.TreeStore( gobject.TYPE_PYOBJECT, \
                                             str,                   \
                                             str,                   \
                                             str,                   \
                                             gobject.TYPE_PYOBJECT, \
                                             str)
        self.task_ts.set_sort_func      (self.TASK_MODEL_DDATE_STR, self.compare_task_rows)
        self.task_ts.set_sort_column_id (self.TASK_MODEL_DDATE_STR, gtk.SORT_ASCENDING)
=======
        self.task_ts        = treetools.new_task_ts()
>>>>>>> a084b1b3
        #Be sure that we are reorderable (not needed normaly)
        self.task_tview.set_reorderable(True)
        
        #The menu items widget
        self.menu_view_workview = self.wTree.get_widget("view_workview")
        
        #The buttons
        self.toggle_workview = self.wTree.get_widget("workview_toggle")
        self.quickadd_entry = self.wTree.get_widget("quickadd_field")
        
        #The panes
        self.sidebar = self.wTree.get_widget("sidebar")
        self.closed_pane = self.wTree.get_widget("closed_pane")
        self.quickadd_pane = self.wTree.get_widget("quickadd_pane")

        
        #this is our manual drag-n-drop handling
        self.task_ts.connect("row-changed",self.row_inserted,"insert")
        self.task_ts.connect("row-deleted",self.row_deleted,"delete")
               
        #The tid that will be deleted
        self.tid_todelete = None
        self.c_title = 1
        
        #This is the list of tasks that are already opened in an editor
        #of course it's empty right now
        self.opened_task = {}
        
        #Variables used during drag-n-drop
        self.drag_sources = []
        self.path_source = None
        self.path_target = None
        self.tid_tomove = None
        self.tid_source_parent = None
        self.tid_target_parent = None
        
        #setting the default
        self.menu_view_workview.set_active(WORKVIEW)
        self.wTree.get_widget("view_sidebar").set_active(SIDEBAR)
        self.wTree.get_widget("view_closed").set_active(CLOSED_PANE)
        self.wTree.get_widget("view_quickadd").set_active(QUICKADD_PANE)
        
        #connecting the refresh signal from the requester
        self.lock = threading.Lock()
        self.req.connect("refresh",self.do_refresh)
 
    def main(self):
        #Here we will define the main TaskList interface
        gobject.threads_init()
        
        #The tags treeview
        self.__create_tags_tview()
        self.tag_tview.set_model(self.tag_ts)
   
        #The Active tasks treeview
        self.__create_task_tview()
        self.task_tview.set_model(self.task_ts)
        #self.task_ts.set_sort_column_id(self.c_title, gtk.SORT_ASCENDING)
     
        #The done/dismissed taks treeview
        self.taskdone_tview.set_rules_hint(False)
        self.__add_closed_column("Closed",2)
        self.__add_closed_column("Done date",3)
        self.taskdone_tview.set_model(self.taskdone_ts)
        self.taskdone_ts.set_sort_column_id(self.c_title, gtk.SORT_ASCENDING)
        
        #put the content in those treeviews
        self.do_refresh()
        
        selection = self.task_tview.get_selection()
        selection.connect("changed",self.task_cursor_changed)
        closed_selection = self.taskdone_tview.get_selection()
        closed_selection.connect("changed",self.taskdone_cursor_changed)
        
        gtk.main()
        return 0

    def compare_task_rows(self, treemodel, iter1, iter2):
        tid1 = treemodel.get_value(iter1,self.TASK_MODEL_OBJ)
        tid2 = treemodel.get_value(iter2,self.TASK_MODEL_OBJ)
        task1 = self.req.get_task(tid1)
        task2 = self.req.get_task(tid2)
        if   not task1.get_due_date() and not task2.get_due_date() : return 0
        elif not task1.get_due_date() and     task2.get_due_date() : return 1
        elif     task1.get_due_date() and not task2.get_due_date() : return -1
        else: return cmp(task1.get_due_date(), task2.get_due_date())

    def on_about_clicked(self, widget):
        self.about.show()

    def on_about_close(self, widget, response):
        self.about.hide()

    def on_colorchooser_activate(self,widget) : #pylint: disable-msg=W0613
        #TODO : Color chooser should be refactorized in its own class
        #Well, in fact we should have a TagPropertiesEditor (like for project)
        #Also, color change should be immediate. There's no reason for a Ok/Cancel
        wTree = gtk.glade.XML(self.gladefile, "ColorChooser") 
        #Create our dictionay and connect it
        dic = {
                "on_color_response" : self.on_color_response
              }
        wTree.signal_autoconnect(dic)
        window = wTree.get_widget("ColorChooser")
        window.show()

    def on_color_response(self,widget,response) :
        #the OK button return -5. Don't ask me why.
        if response == -5 :
            colorsel = widget.colorsel
            gtkcolor = colorsel.get_current_color()
            strcolor = gtk.color_selection_palette_to_string([gtkcolor])
            tags,notag_only = self.get_selected_tags() #pylint: disable-msg=W0612
            for t in tags :
                t.set_attribute("color",strcolor)
        self.do_refresh()
        widget.destroy()
    
    def on_workview_toggled(self,widget) : #pylint: disable-msg=W0613
        #We have to be careful here to avoid a loop of signals
        menu_state = self.menu_view_workview.get_active()
        button_state = self.toggle_workview.get_active()
        #We do something only if both widget are in different state
        if menu_state != button_state :
            tobeset = not self.workview
            if widget == self.toggle_workview :
                self.menu_view_workview.set_active(tobeset)
            elif widget == self.menu_view_workview :
                self.toggle_workview.set_active(tobeset)
            self.workview = tobeset
            self.do_refresh()
    
    def on_sidebar_toggled(self,widget) :
        if widget.get_active() :
            self.sidebar.show()
        else :
            self.sidebar.hide()
    
    def on_closed_toggled(self,widget) :
        if widget.get_active() :
            self.closed_pane.show()
        else :
            self.closed_pane.hide()
            
    def toggle_quickadd(self,widget) :
        if widget.get_active() :
            self.quickadd_pane.show()
        else :
            self.quickadd_pane.hide()
            
    def quickadd(self,widget) : #pylint: disable-msg=W0613
        text = self.quickadd_entry.get_text()
        if text :
            tags,notagonly = self.get_selected_tags() #pylint: disable-msg=W0612
            task = self.req.new_task(tags=tags,newtask=True)
            task.set_title(text)
            self.quickadd_entry.set_text('')
            self.do_refresh()
    
    
    def do_refresh(self,sender=None,param=None) : #pylint: disable-msg=W0613
        #We ask to do the refresh in a gtk thread
        gobject.idle_add(self.refresh_tb,param)

    #If a task asked for the refresh, we don't refresh it to avoid a loop
    def refresh_tb(self,fromtask=None):
        self.refresh_list()
        self.refresh_closed()
        self.refresh_tags()
        #Refreshing the opened editors
        for uid in self.opened_task :
            if uid != fromtask :
                self.opened_task[uid].refresh_editor()

    #We refresh the tag list. Not needed very often
    def refresh_tags(self) :
        select = self.tag_tview.get_selection()
        t_path = None
        if select :
            t_model,t_path = select.get_selected_rows() #pylint: disable-msg=W0612
        self.tag_ts.clear()
        alltag       = self.req.get_alltag_tag()
        notag        = self.req.get_notag_tag()

        count_all_task = len(self.req.get_tasks_list())
        count_no_tags  = len(self.req.get_tasks_list(notag_only=True))
        self.tag_ts.append([alltag,None,"<span weight=\"bold\">All tags</span>",str(count_all_task),False])
        self.tag_ts.append([notag,None,"<span weight=\"bold\">Tasks without tags</span>",str(count_no_tags),False])
        self.tag_ts.append([None,None,"","",True])

        tags = self.req.get_used_tags()
        
        tags.sort(cmp=lambda x,y: cmp(x.get_name().lower(),y.get_name().lower()))

        for tag in tags:
            color = tag.get_attribute("color")
            count = len(self.req.get_tasks_list(tags=[tag]))
            #We display the tags without the "@" (but we could)
            self.tag_ts.append([tag,color,tag.get_name()[1:], str(count), False])
            
        #We reselect the selected tag
        if t_path :
            for i in t_path :
                self.tag_tview.get_selection().select_path(i)

    def tag_separator_filter(self, model, itera, user_data=None):#pylint: disable-msg=W0613
        return model.get_value(itera, self.TAGS_MODEL_SEP)
        

    #refresh list build/refresh your TreeStore of task
    #to keep it in sync with your self.projects   
    def refresh_list(self,a=None) : #pylint: disable-msg=W0613
        #selected tasks :
        selected_uid = self.get_selected_task(self.task_tview)
        tselect = self.task_tview.get_selection()
        t_path = None
        if tselect :
            t_model,t_path = tselect.get_selected_rows() #pylint: disable-msg=W0612
        #to refresh the list we build a new treestore then replace the existing
        new_taskts = treetools.new_task_ts()
        tag_list,notag_only = self.get_selected_tags()
        nbr_of_tasks = 0
        #We build the active tasks pane
        if self.workview :
            tasks = self.req.get_active_tasks_list(tags=tag_list,\
                        notag_only=notag_only,workable=True, started_only=False)
            for tid in tasks :
                self.add_task_tree_to_list(new_taskts,tid,None,selected_uid,\
                                                        treeview=False)
            nbr_of_tasks = len(tasks)
        else :
            #building the classical treeview
            active_root_tasks = self.req.get_active_tasks_list(tags=tag_list,\
                            notag_only=notag_only, is_root=True, started_only=False)
            active_tasks = self.req.get_active_tasks_list(tags=tag_list,\
                            notag_only=notag_only, is_root=False, started_only=False)
            for tid in active_root_tasks :
                self.add_task_tree_to_list(new_taskts, tid, None,\
                                selected_uid,active_tasks=active_tasks)
            nbr_of_tasks = len(active_tasks)
        #Set the title of the window :
        if nbr_of_tasks == 0 :
            parenthesis = "(no active task)"
        elif nbr_of_tasks == 1 :
            parenthesis = "(1 active task)"
        else :
            parenthesis = "(%s actives tasks)"%nbr_of_tasks
        self.window.set_title("Getting Things Gnome! %s"%parenthesis)
        self.task_tview.set_model(new_taskts)
        self.task_ts = new_taskts
        self.task_tview.expand_all()
        #We reselect the selected tasks
        selection = self.task_tview.get_selection()
        if t_path :
            for i in t_path :
                selection.select_path(i)

    #Refresh the closed tasks pane
    def refresh_closed(self) :
        #We build the closed tasks pane
        dselect = self.taskdone_tview.get_selection()
        d_path = None
        if dselect :
            d_model,d_path = dselect.get_selected_rows() #pylint: disable-msg=W0612
        #We empty the pane
        self.taskdone_ts.clear()
        #We rebuild it
        tag_list,notag_only = self.get_selected_tags()
        closed_tasks = self.req.get_closed_tasks_list(tags=tag_list,\
                                                    notag_only=notag_only)
        for tid in closed_tasks :
            t = self.req.get_task(tid)
            title = t.get_title()
            donedate = t.get_done_date()
            self.taskdone_ts.append(None,[tid,t.get_color(),title,donedate])
        closed_selection = self.taskdone_tview.get_selection()
        if d_path :
            for i in d_path :
                closed_selection.select_path(i)
                
    #Add tasks to a treeview. If treeview is False, it becomes a flat list
    def add_task_tree_to_list(self, tree_store, tid, parent, selected_uid=None,\
                                        active_tasks=[], treeview=True):
        task = self.req.get_task(tid)
        if selected_uid and selected_uid == tid :
            title = self.__build_task_title(task,extended=True)
        else :
            title = self.__build_task_title(task,extended=False)

        # Extract data
        duedate_str = task.get_due_date()
        left_str    = task.get_days_left()
        tags        = task.get_tags()
        my_color = colors.background_color(tags)
        
        if not parent and len(task.get_subtasks()) == 0:
            itera = tree_store.get_iter_first()
            my_row = tree_store.insert_before(None, itera, row=[tid,title,duedate_str,left_str,tags,my_color])
        else:
            #None should be "parent" but crashing with thread
            my_row = tree_store.append(parent,\
                        [tid,title,duedate_str,left_str,tags,my_color])
        #If treeview, we add add the active childs
        if treeview :
            for c in task.get_subtasks():
                cid = c.get_id()
                if cid in active_tasks:
                    #None should be cid
                    self.add_task_tree_to_list(tree_store, cid, my_row,selected_uid,\
                                        active_tasks=active_tasks)
    
    #This function is called when the selection change in the closed task view
    #It will displays the selected task differently           
    def taskdone_cursor_changed(self,selection=None) :
        #We unselect all in the active task view
        #Only if something is selected in the closed task list
        #And we change the status of the Done/dismiss button
        if selection.count_selected_rows() > 0 :
            tid = self.get_selected_task(self.taskdone_tview)
            task = self.req.get_task(tid)
            self.task_tview.get_selection().unselect_all()
            if task.get_status() == "Dismiss" :
                self.dismissbutton.set_label(GnomeConfig.MARK_UNDISMISS)
                self.donebutton.set_label(GnomeConfig.MARK_DONE)
            else :
                self.donebutton.set_label(GnomeConfig.MARK_UNDONE)
                self.dismissbutton.set_label(GnomeConfig.MARK_DISMISS)
                
    #This function is called when the selection change in the active task view
    #It will displays the selected task differently
    def task_cursor_changed(self,selection=None) :
        #We unselect all in the closed task view
        #Only if something is selected in the active task list
        if selection.count_selected_rows() > 0 :
            self.taskdone_tview.get_selection().unselect_all()
            self.donebutton.set_label(GnomeConfig.MARK_DONE)
            self.dismissbutton.set_label(GnomeConfig.MARK_DISMISS)
        #We reset the previously selected task
        if self.selected_rows and self.task_ts.iter_is_valid(self.selected_rows):
            tid = self.task_ts.get_value(self.selected_rows, self.TASK_MODEL_OBJ)
            task = self.req.get_task(tid)
            title = self.__build_task_title(task,extended=False)
            self.task_ts.set_value(self.selected_rows,self.TASK_MODEL_TITLE,title)
        #We change the selection title
        if selection :
            ts,itera = selection.get_selected() #pylint: disable-msg=W0612
            if itera and self.task_ts.iter_is_valid(itera) :
                tid = self.task_ts.get_value(itera, self.TASK_MODEL_OBJ)
                task = self.req.get_task(tid)
                self.selected_rows = itera
                # Extended title is temporarily disabled
                #title = self.__build_task_title(task,extended=True)
                title = self.__build_task_title(task,extended=False)
                self.task_ts.set_value(self.selected_rows,self.TASK_MODEL_TITLE,title)
    
    def __build_task_title(self,task,extended=False):
        if extended :
            excerpt = task.get_excerpt(lines=2)
            if excerpt.strip() != "" :
                title   = "<b><big>%s</big></b>\n<small>%s</small>" %(task.get_title(),excerpt)
            else : 
                title   = "<b><big>%s</big></b>" %task.get_title()
        else :
            alone = (not task.has_parents() and len(task.get_subtasks())!=0)
            if (not self.workview) and alone:
                title = "<span weight='bold' size='large'>%s</span>" % task.get_title()
            else:
                title = task.get_title()
        return title

<<<<<<< HEAD
    #Add tasks to a treeview. If treeview is False, it becomes a flat list
    def add_task_tree_to_list(self, tree_store, tid, parent, selected_uid=None,\
                                        active_tasks=[], treeview=True):
        task = self.req.get_task(tid)
        if selected_uid and selected_uid == tid :
            # Temporary disabled
            # title = self.__build_task_title(task,extended=True)
            title = self.__build_task_title(task,extended=False)
        else :
            title = self.__build_task_title(task,extended=False)

        # Extract data
        duedate_str = task.get_due_date()
        left_str    = task.get_days_left()
        tags        = task.get_tags()
        
        # Compute color
        my_color    = None
        color_count = 0.0
        color_dict  = {"red":0,"green":0,"blue":0}
        for my_tag in tags:
            my_color_str = my_tag.get_attribute("color")
            if my_color_str :
                my_color    = gtk.gdk.color_parse(my_color_str)
                color_count = color_count + 1
                color_dict["red"]   = color_dict["red"]   + my_color.red
                color_dict["green"] = color_dict["green"] + my_color.green
                color_dict["blue"]  = color_dict["blue"]  + my_color.blue
        if color_count != 0:
            red        = int(color_dict["red"]   / color_count)
            green      = int(color_dict["green"] / color_count)
            blue       = int(color_dict["blue"]  / color_count)
            brightness = (red+green+blue) / 3.0
            while brightness < 60000:
                red        = int( (red   + 65535) / 2)
                green      = int( (green + 65535) / 2)
                blue       = int( (blue  + 65535) / 2)
                brightness = (red+green+blue) / 3.0
            my_color = gtk.gdk.Color(red, green, blue).to_string()

        if treeview and not parent and len(task.get_subtasks()) == 0:
            my_row = self.task_ts.insert_before(None, tree_store.get_iter_first(), row=[tid,title,duedate_str,left_str,tags,my_color])
        else:
            my_row = self.task_ts.append(parent, [tid,title,duedate_str,left_str,tags,my_color])
        #If treeview, we add add the active childs
        if treeview :
            for c in task.get_subtasks():
                cid = c.get_id()
                if cid in active_tasks:
                    self.add_task_tree_to_list(tree_store, cid, my_row,selected_uid,\
                                        active_tasks=active_tasks)

=======
>>>>>>> a084b1b3
    #If a Task editor is already opened for a given task, we present it
    #Else, we create a new one.
    def open_task(self,uid) :
        t = self.req.get_task(uid)
        if self.opened_task.has_key(uid) :
            self.opened_task[uid].present()
        else :
            tv = TaskEditor(self.req,t,self.do_refresh,self.on_delete_task,
                            self.close_task,self.open_task,self.get_tasktitle)
            #registering as opened
            self.opened_task[uid] = tv
            
    def get_tasktitle(self,tid) :
        task = self.req.get_task(tid)
        return task.get_title()
    
    #When an editor is closed, it should deregister itself
    def close_task(self,tid) :
        if self.opened_task.has_key(tid) :
            del self.opened_task[tid]       
    
    def on_tag_treeview_button_press_event(self,treeview,event) :
        if event.button == 3:
            x = int(event.x)
            y = int(event.y)
            time = event.time
            pthinfo = treeview.get_path_at_pos(x, y)
            if pthinfo is not None:
                path, col, cellx, celly = pthinfo #pylint: disable-msg=W0612
                treeview.grab_focus()
                treeview.set_cursor( path, col, 0)
                self.tagpopup.popup( None, None, None, event.button, time)
            return 1
            
    def on_add_task(self,widget) : #pylint: disable-msg=W0613
        tags,notagonly = self.get_selected_tags() #pylint: disable-msg=W0612
        task = self.req.new_task(tags=tags,newtask=True)
        uid = task.get_id()
        self.open_task(uid)
    
    #Get_selected_task returns the uid :
    # uid (example : '21@1')
    #By default, we select in the task_tview
    def get_selected_task(self,tv=None) :
        uid = None
        if not tv : 
            tview = self.task_tview
        else : 
            tview = tv
        # Get the selection in the gtk.TreeView
        selection = tview.get_selection()
        #If we don't have anything and no tview specified
        #Let's have a look in the closed task view
        if selection and selection.count_selected_rows() <= 0 and not tv :
            tview = self.taskdone_tview
            selection = tview.get_selection()
        # Get the selection iter
        if selection :
            model, selection_iter = selection.get_selected() #pylint: disable-msg=W0612
            if selection_iter :
                ts = tview.get_model()
                uid = ts.get_value(selection_iter, 0)
        return uid

    def get_selected_tags(self) :
        t_selected = self.tag_tview.get_selection()
        t_iter = None
        if t_selected :
            tmodel, t_iter = t_selected.get_selected() #pylint: disable-msg=W0612
        notag_only = False
        tag = []
        if t_iter :
            selected = self.tag_ts.get_value(t_iter, 0)
            special = selected.get_attribute("special")
            if special == "all" : 
                tag = []
                selected = None
            #notag means we want to display only tasks without any tag
            if special == "notag" :
                notag_only = True
            if not notag_only and selected :
                tag.append(selected)
        #If no selection, we display all
        return tag,notag_only
    
    ###################
    #Drag-drop support#
    ###################
    #Because of bug in pygtk, the rows-reordered signal is never emitted
    #We workaoround this bug by connecting to row_insert and row_deleted
    #Basically, we do the following :
    # 1. If a row is inserted for a task X, look if the task already
    #     exist elsewhere.
    # 2. If yes, it's probably a drag-n-drop so we save those information
    # 3. If the "elsewhere from point 1 is deleted, we are sure it's a 
    #    drag-n-drop so we change the parent of the moved task
    def row_inserted(self,tree, path, it,data=None) : #pylint: disable-msg=W0613
        #If the row inserted already exists in another position
        #We are in a drag n drop case
        def findsource(model, path, it,data):
            path_move = tree.get_path(data[1])
            path_actual = tree.get_path(it)
            if model.get(it,0) == data[0] and path_move != path_actual:
                self.drag_sources.append(path)
                self.path_source = path
                return True
            else :
                self.path_source = None
        self.path_target = path
        tid = tree.get(it,0)
        tree.foreach(findsource,[tid,it])
        if self.path_source :
            #We will prepare the drag-n-drop
            iter_source = tree.get_iter(self.path_source)
            iter_target = tree.get_iter(self.path_target)
            iter_source_parent = tree.iter_parent(iter_source)
            iter_target_parent = tree.iter_parent(iter_target)
            #the tid_parent will be None for root tasks
            if iter_source_parent :
                sparent = tree.get(iter_source_parent,0)[0]
            else :
                sparent = None
            if iter_target_parent :
                tparent = tree.get(iter_target_parent,0)[0]
            else :
                tparent = None
            #If target and source are the same, we are moving
            #a child of the deplaced task. Indeed, children are 
            #also moved in the tree but their parents remain !
            if sparent != tparent :
                self.tid_source_parent = sparent
                self.tid_target_parent = tparent
                self.tid_tomove = tid[0]
                # "row %s will move from %s to %s"%(self.tid_tomove,\
                #          self.tid_source_parent,self.tid_target_parent)
    def row_deleted(self,tree,path,data=None) : #pylint: disable-msg=W0613
        #If we are removing the path source guessed during the insertion
        #It confirms that we are in a drag-n-drop
        if path in self.drag_sources and self.tid_tomove :
            self.drag_sources.remove(path)
            # "row %s moved from %s to %s"%(self.tid_tomove,\
            #             self.tid_source_parent,self.tid_target_parent)
            tomove = self.req.get_task(self.tid_tomove)
            tomove.remove_parent(self.tid_source_parent)
            tomove.add_parent(self.tid_target_parent)
            #DO NOT self.refresh_list()
            #Refreshing here make things crash. Don't refresh
            #self.drag_sources = []
            self.path_source = None
            self.path_target = None
            self.tid_tomove = None
            self.tid_source_parent = None
            self.tid_target_parent = None
            
    ###############################
    ##### End of the drag-n-drop part
    ###############################
        
        
    def on_edit_active_task(self,widget,row=None ,col=None) : #pylint: disable-msg=W0613
        tid = self.get_selected_task(self.task_tview)
        if tid :
            self.open_task(tid)
    def on_edit_done_task(self,widget,row=None ,col=None) : #pylint: disable-msg=W0613
        tid = self.get_selected_task(self.taskdone_tview)
        if tid :
            self.open_task(tid)
     
    #if we pass a tid as a parameter, we delete directly
    #otherwise, we will look which tid is selected   
    def on_delete_confirm(self,widget) : #pylint: disable-msg=W0613
        self.req.delete_task(self.tid_todelete)
        self.tid_todelete = None
        self.do_refresh()
        
    def on_delete_task(self,widget,tid=None) : #pylint: disable-msg=W0613
        #If we don't have a parameter, then take the selection in the treeview
        if not tid :
            #tid_to_delete is a [project,task] tuple
            self.tid_todelete = self.get_selected_task()
        else :
            self.tid_todelete = tid
        #We must at least have something to delete !
        if self.tid_todelete :
            delete_dialog = self.wTree.get_widget("confirm_delete")
            delete_dialog.run()
            delete_dialog.hide()
            #has the task been deleted ?
            return not self.tid_todelete
        else :
            return False
        
    def on_mark_as_done(self,widget) : #pylint: disable-msg=W0613
        uid = self.get_selected_task()
        if uid :
            zetask = self.req.get_task(uid)
            status = zetask.get_status() 
            if status == "Done" :
                zetask.set_status("Active")
            else : zetask.set_status("Done")
            self.do_refresh()
    
    def on_dismiss_task(self,widget) : #pylint: disable-msg=W0613
        uid = self.get_selected_task()
        if uid :
            zetask = self.req.get_task(uid)
            status = zetask.get_status() 
            if status == "Dismiss" :
                zetask.set_status("Active")
            else : zetask.set_status("Dismiss")
            self.do_refresh()
        
    def on_select_tag(self, widget, row=None ,col=None) : #pylint: disable-msg=W0613
        #When you clic on a tag, you want to unselect the tasks
        self.task_tview.get_selection().unselect_all()
        self.taskdone_tview.get_selection().unselect_all()
        self.refresh_list()
        #self.do_refresh()

    ##### Useful tools##################
    
    #    Functions that help to build the GUI. Nothing really interesting.
    def __add_active_column(self,name,value) :
        col = treetools.add_column(name,value)
        self.task_tview.append_column(col)
        return col
        
    def __add_closed_column(self,name,value) :
        col = treetools.add_column(name,value)
        self.taskdone_tview.append_column(col)
        return col

    def __create_tags_tview(self):
         
        # Tag column
        tag_col      = gtk.TreeViewColumn()
        render_text  = gtk.CellRendererText()
        render_count = gtk.CellRendererText()
        render_tags  = CellRendererTags()
        tag_col.set_title             ("Tags")
        tag_col.set_clickable         (False)
        tag_col.pack_start            (render_tags  , expand=False)
        tag_col.set_attributes        (render_tags  , tag=self.TAGS_MODEL_OBJ)
        tag_col.pack_start            (render_text  , expand=False)
        tag_col.set_attributes        (render_text  , markup=self.TAGS_MODEL_NAME)
        tag_col.pack_end              (render_count , expand=False)
        tag_col.set_attributes        (render_count , markup=self.TAGS_MODEL_COUNT)
        render_count.set_property     ("foreground","#888a85")
        render_count.set_property     ('xalign', 1.0)
        render_tags.set_property      ('ypad'  , 3)
        render_text.set_property      ('ypad'  , 3)
        render_count.set_property     ('ypad'  , 3)
        tag_col.set_sort_column_id    (-1)
        tag_col.set_expand            (True)
        self.tag_tview.append_column  (tag_col)
        # Global treeview properties
        self.tag_tview.set_row_separator_func(self.tag_separator_filter)

    def __create_task_tview(self):
  
        # Tag column
        tag_col     = gtk.TreeViewColumn()
        render_tags = CellRendererTags()
        tag_col.set_title             ("Tags")
        tag_col.pack_start            (render_tags, expand=False)
        tag_col.add_attribute         (render_tags, "tag_list", self.TASK_MODEL_TAGS)
        render_tags.set_property      ('xalign', 0.0)
        tag_col.set_resizable         (False)
        tag_col.set_sort_column_id    (self.TASK_MODEL_TAGS)
        tag_col.add_attribute         (render_tags, "cell-background", self.TASK_MODEL_BGCOL)
        self.task_tview.append_column (tag_col)
        
        # Title column
        title_col   = gtk.TreeViewColumn()
        render_text = gtk.CellRendererText()
        title_col.set_title          ("Title")
        title_col.pack_start         (render_text, expand=False)
        title_col.add_attribute      (render_text, "markup", self.TASK_MODEL_TITLE)
        title_col.set_resizable      (True)
        title_col.set_sort_column_id (self.TASK_MODEL_TITLE)
        title_col.set_expand         (True)
        title_col.add_attribute      (render_text, "cell_background", self.TASK_MODEL_BGCOL)
        self.task_tview.append_column(title_col)
        
        # Due date column
        ddate_col   = gtk.TreeViewColumn()
        render_text = gtk.CellRendererText()
        ddate_col.set_title          ("Due date")
        ddate_col.pack_start         (render_text, expand=False)
        ddate_col.add_attribute      (render_text, "markup", self.TASK_MODEL_DDATE_STR)
        ddate_col.set_resizable      (False)
        ddate_col.set_sort_column_id (self.TASK_MODEL_DDATE_STR)
        ddate_col.add_attribute      (render_text, "cell_background", self.TASK_MODEL_BGCOL)
        ddate_col.set_sort_order     (gtk.SORT_DESCENDING)
        ddate_col.set_sort_indicator (True)
        self.task_tview.append_column(ddate_col)
        
        # days left
        dleft_col   = gtk.TreeViewColumn()
        render_text = gtk.CellRendererText()
        dleft_col.set_title          ("Days left")
        dleft_col.pack_start         (render_text, expand=False)
        dleft_col.add_attribute      (render_text, "markup", self.TASK_MODEL_DLEFT_STR)
        dleft_col.set_resizable      (False)
        dleft_col.set_sort_column_id (self.TASK_MODEL_DDATE_STR)
        dleft_col.add_attribute      (render_text, "cell_background", self.TASK_MODEL_BGCOL)
        dleft_col.set_sort_order     (gtk.SORT_DESCENDING)
        dleft_col.set_sort_indicator (True)
        self.task_tview.append_column(dleft_col)

        # Global treeview properties
        self.task_tview.set_property("expander-column", title_col)
        self.task_tview.set_rules_hint(False)
       
    ######Closing the window
    def close(self,widget=None) : #pylint: disable-msg=W0613
        #Saving is now done in main.py
        gtk.main_quit()<|MERGE_RESOLUTION|>--- conflicted
+++ resolved
@@ -86,6 +86,8 @@
         # Model constants
         self.TASK_MODEL_OBJ       = 0
         self.TASK_MODEL_TITLE     = 1
+        #Warning : this one is duplicated in treetools.py
+        #They all should go in treetools
         self.TASK_MODEL_DDATE_STR = 2
         self.TASK_MODEL_DLEFT_STR = 3
         self.TASK_MODEL_TAGS      = 4
@@ -106,18 +108,9 @@
         # PYOBJECT:tid, STR:title, STR:due date string,
         # STR:days left string, PYOBJECT:tags, str:my_color
         self.task_tview     = self.wTree.get_widget("task_tview")
-<<<<<<< HEAD
-        self.task_ts        = gtk.TreeStore( gobject.TYPE_PYOBJECT, \
-                                             str,                   \
-                                             str,                   \
-                                             str,                   \
-                                             gobject.TYPE_PYOBJECT, \
-                                             str)
-        self.task_ts.set_sort_func      (self.TASK_MODEL_DDATE_STR, self.compare_task_rows)
-        self.task_ts.set_sort_column_id (self.TASK_MODEL_DDATE_STR, gtk.SORT_ASCENDING)
-=======
-        self.task_ts        = treetools.new_task_ts()
->>>>>>> a084b1b3
+
+        self.task_ts        = treetools.new_task_ts(sort_func=self.compare_task_rows)
+        
         #Be sure that we are reorderable (not needed normaly)
         self.task_tview.set_reorderable(True)
         
@@ -337,7 +330,7 @@
         if tselect :
             t_model,t_path = tselect.get_selected_rows() #pylint: disable-msg=W0612
         #to refresh the list we build a new treestore then replace the existing
-        new_taskts = treetools.new_task_ts()
+        new_taskts = treetools.new_task_ts(sort_func=self.compare_task_rows)
         tag_list,notag_only = self.get_selected_tags()
         nbr_of_tasks = 0
         #We build the active tasks pane
@@ -488,61 +481,6 @@
                 title = task.get_title()
         return title
 
-<<<<<<< HEAD
-    #Add tasks to a treeview. If treeview is False, it becomes a flat list
-    def add_task_tree_to_list(self, tree_store, tid, parent, selected_uid=None,\
-                                        active_tasks=[], treeview=True):
-        task = self.req.get_task(tid)
-        if selected_uid and selected_uid == tid :
-            # Temporary disabled
-            # title = self.__build_task_title(task,extended=True)
-            title = self.__build_task_title(task,extended=False)
-        else :
-            title = self.__build_task_title(task,extended=False)
-
-        # Extract data
-        duedate_str = task.get_due_date()
-        left_str    = task.get_days_left()
-        tags        = task.get_tags()
-        
-        # Compute color
-        my_color    = None
-        color_count = 0.0
-        color_dict  = {"red":0,"green":0,"blue":0}
-        for my_tag in tags:
-            my_color_str = my_tag.get_attribute("color")
-            if my_color_str :
-                my_color    = gtk.gdk.color_parse(my_color_str)
-                color_count = color_count + 1
-                color_dict["red"]   = color_dict["red"]   + my_color.red
-                color_dict["green"] = color_dict["green"] + my_color.green
-                color_dict["blue"]  = color_dict["blue"]  + my_color.blue
-        if color_count != 0:
-            red        = int(color_dict["red"]   / color_count)
-            green      = int(color_dict["green"] / color_count)
-            blue       = int(color_dict["blue"]  / color_count)
-            brightness = (red+green+blue) / 3.0
-            while brightness < 60000:
-                red        = int( (red   + 65535) / 2)
-                green      = int( (green + 65535) / 2)
-                blue       = int( (blue  + 65535) / 2)
-                brightness = (red+green+blue) / 3.0
-            my_color = gtk.gdk.Color(red, green, blue).to_string()
-
-        if treeview and not parent and len(task.get_subtasks()) == 0:
-            my_row = self.task_ts.insert_before(None, tree_store.get_iter_first(), row=[tid,title,duedate_str,left_str,tags,my_color])
-        else:
-            my_row = self.task_ts.append(parent, [tid,title,duedate_str,left_str,tags,my_color])
-        #If treeview, we add add the active childs
-        if treeview :
-            for c in task.get_subtasks():
-                cid = c.get_id()
-                if cid in active_tasks:
-                    self.add_task_tree_to_list(tree_store, cid, my_row,selected_uid,\
-                                        active_tasks=active_tasks)
-
-=======
->>>>>>> a084b1b3
     #If a Task editor is already opened for a given task, we present it
     #Else, we create a new one.
     def open_task(self,uid) :
