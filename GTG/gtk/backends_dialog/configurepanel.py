--- conflicted
+++ resolved
@@ -26,13 +26,8 @@
 from GTG.backends.backendsignals           import BackendSignals
 
 
-<<<<<<< HEAD
 class ConfigurePanel(Gtk.VBox):
-    ''' 
-=======
-class ConfigurePanel(gtk.VBox):
     '''
->>>>>>> 8a9a0eeb
     A VBox that lets you configure a backend
     '''
 
@@ -235,10 +230,5 @@
             self.spinner.show()
         else:
             self.spinner.hide()
-<<<<<<< HEAD
             if isinstance(self.spinner, Gtk.Spinner):
-                self.spinner.stop()
-=======
-            if isinstance(self.spinner, gtk.Spinner):
-                self.spinner.stop()
->>>>>>> 8a9a0eeb
+                self.spinner.stop()