--- conflicted
+++ resolved
@@ -32,15 +32,9 @@
     DATE_KIND_START = "start"
     DATE_KIND_CLOSED = "closed"
 
-<<<<<<< HEAD
     #Gobject signal description
     __signal_type__ = (GObject.SignalFlags.RUN_FIRST,
                        None,
-=======
-    # Gobject signal description
-    __signal_type__ = (gobject.SIGNAL_RUN_FIRST,
-                       gobject.TYPE_NONE,
->>>>>>> d21da10d
                        [])
 
     __gsignals__ = {'date-changed': __signal_type__, }
@@ -132,16 +126,10 @@
         width, height = self.__window.get_size()
         self.move_calendar_inside(width, height, x, y)
         self.__window.show()
-<<<<<<< HEAD
-
-        ##some window managers ignore move before you show a window. (which
-=======
         # some window managers ignore move before you show a window. (which
->>>>>>> d21da10d
         # ones? question by invernizzi)
         self.move_calendar_inside(width, height, x, y)
         self.__window.grab_add()
-<<<<<<< HEAD
 
         #We grab the pointer in the calendar
         #Gdk.pointer_grab(
@@ -162,45 +150,22 @@
         )
 
         self.__window.connect('button-press-event', self.__focus_out)
-        self.__sigid = self.__calendar.connect(
-            "day-selected",
-            self.__day_selected,
-            "RealDate",
-        )
+        self.__sigid = self.__calendar.connect("day-selected",
+                                               self.__day_selected,
+                                               "RealDate",)
 
         self.__sigid_month = self.__calendar.connect("month-changed",
                                                      self.__month_changed)
-        #Problem: Gtk.Calendar does not tell you directly if the "day-selected"
-        #         signal was caused by the user clicking on a date, or just
-        #         browsing the calendar.
-        #Solution: we track that in a variable
-        self.__is_user_just_browsing_the_calendar = False
-        self.__mark_today_in_bold()
-
-    def __focus_out(self, w = None, e = None):
-        #We should only close if the pointer click is out of the calendar !
-        p = self.__window.get_window().get_pointer()
-=======
-        # We grab the pointer in the calendar
-        gdk.pointer_grab(self.__window.window, True,
-                         gdk.BUTTON1_MASK | gdk.MOD2_MASK)
-        self.__window.connect('button-press-event', self.__focus_out)
-        self.__sigid = self.__calendar.connect("day-selected",
-                                               self.__day_selected,
-                                               "RealDate")
-        self.__sigid_month = self.__calendar.connect("month-changed",
-                                                     self.__month_changed)
-        # Problem: gtk.Calendar does not tell you directly if the
-        #         "day-selected" signal was caused by the user clicking on
-        #         a date, or just browsing the calendar.
+        # Problem: Gtk.Calendar does not tell you directly if the
+        #          "day-selected" signal was caused by the user clicking on
+        #          a date, or just browsing the calendar.
         # Solution: we track that in a variable
         self.__is_user_just_browsing_the_calendar = False
         self.__mark_today_in_bold()
 
     def __focus_out(self, w=None, e=None):
         # We should only close if the pointer click is out of the calendar !
-        p = self.__window.window.get_pointer()
->>>>>>> d21da10d
+        p = self.__window.get_window().get_pointer()
         s = self.__window.get_size()
         if not(0 <= p[0] <= s[0] and 0 <= p[1] <= s[1]):
             self.close_calendar()
