--- conflicted
+++ resolved
@@ -406,11 +406,7 @@
         quickadd_field = self.builder.get_object("quickadd_field")
         key, mod = Gtk.accelerator_parse("<Control>l")
         quickadd_field.add_accelerator("grab-focus", agr, key, mod,
-<<<<<<< HEAD
-            Gtk.AccelFlags.VISIBLE)
-=======
-                                       gtk.ACCEL_VISIBLE)
->>>>>>> d21da10d
+                                       Gtk.AccelFlags.VISIBLE)
 
 ### HELPER FUNCTIONS ########################################################
     def open_preferences(self, widget):
@@ -707,13 +703,8 @@
         if not self.closed_pane:
             self.closed_pane = Gtk.ScrolledWindow()
             self.closed_pane.set_size_request(-1, 100)
-<<<<<<< HEAD
             self.closed_pane.set_policy(Gtk.PolicyType.AUTOMATIC,
-                Gtk.PolicyType.AUTOMATIC)
-=======
-            self.closed_pane.set_policy(gtk.POLICY_AUTOMATIC,
-                                        gtk.POLICY_AUTOMATIC)
->>>>>>> d21da10d
+                                        Gtk.PolicyType.AUTOMATIC)
             self.closed_pane.add(self.vtree_panes['closed'])
 
         elif self.accessory_notebook.page_num(self.closed_pane) != -1:
@@ -823,15 +814,9 @@
                         selection.unselect_all()
                         selection.select_path(path)
 
-<<<<<<< HEAD
-                #It cannot be another thread than the main gtk thread !
+                # It cannot be another thread than the main gtk thread !
                 GObject.idle_add(selecter, treemodelsort, path, iter, self)
-            #event that is set when the new task is created
-=======
-                # It cannot be another thread than the main gtk thread !
-                gobject.idle_add(selecter, treemodelsort, path, iter, self)
             # event that is set when the new task is created
->>>>>>> d21da10d
             self.__last_quick_added_tid_event = threading.Event()
             self.__quick_add_select_handle = \
                 self.vtree_panes['active'].get_model().connect(
@@ -843,13 +828,8 @@
             task.set_complex_title(text, tags=tags)
             self.quickadd_entry.set_text('')
 
-<<<<<<< HEAD
-            #signal the event for the plugins to catch
+            # signal the event for the plugins to catch
             GObject.idle_add(self.emit, "task-added-via-quick-add",
-=======
-            # signal the event for the plugins to catch
-            gobject.idle_add(self.emit, "task-added-via-quick-add",
->>>>>>> d21da10d
                              task.get_id())
         else:
             # if no text is selected, we open the currently selected task
@@ -891,13 +871,9 @@
                 # the nospecial=True disable right clicking for special tags
                 selected_tags = self.get_selected_tags(nospecial=True)
                 selected_search = self.get_selected_search()
-<<<<<<< HEAD
-                #popup menu for searches
-                #FIXME thos two branches could be simplified
-                #(there is no difference betweenn search and normal tag
-=======
                 # popup menu for searches
->>>>>>> d21da10d
+                # FIXME thos two branches could be simplified
+                # (there is no difference betweenn search and normal tag
                 if selected_search is not None:
                     my_tag = self.req.get_tag(selected_search)
                     self.tagpopup.set_tag(my_tag)
@@ -918,21 +894,13 @@
     def on_tag_treeview_key_press_event(self, treeview, event):
         keyname = Gdk.keyval_name(event.keyval)
         is_shift_f10 = (keyname == "F10" and
-<<<<<<< HEAD
-            event.get_state() & Gdk.ModifierType.SHIFT_MASK)
+                        event.get_state() & Gdk.ModifierType.SHIFT_MASK)
         if is_shift_f10 or keyname == "Menu":
             selected_tags = self.get_selected_tags(nospecial=True)
             selected_search = self.get_selected_search()
-            #FIXME thos two branches could be simplified (there is
-            #no difference betweenn search and normal tag
-            #popup menu for searches
-=======
-                        event.get_state() & gtk.gdk.SHIFT_MASK)
-        if is_shift_f10 or keyname == "Menu":
-            selected_tags = self.get_selected_tags(nospecial=True)
-            selected_search = self.get_selected_search()
+            # FIXME thos two branches could be simplified (there is
+            # no difference betweenn search and normal tag
             # popup menu for searches
->>>>>>> d21da10d
             if selected_search is not None:
                 self.tagpopup.set_tag(selected_search)
                 self.tagpopup.popup(None, None, None, 0, event.time)
@@ -973,11 +941,7 @@
     def on_task_treeview_key_press_event(self, treeview, event):
         keyname = Gdk.keyval_name(event.keyval)
         is_shift_f10 = (keyname == "F10" and
-<<<<<<< HEAD
-            event.get_state() & Gdk.ModifierType.SHIFT_MASK)
-=======
-                        event.get_state() & gtk.gdk.SHIFT_MASK)
->>>>>>> d21da10d
+                        event.get_state() & Gdk.ModifierType.SHIFT_MASK)
 
         if keyname == "Delete":
             self.on_delete_tasks()
@@ -1002,11 +966,7 @@
     def on_closed_task_treeview_key_press_event(self, treeview, event):
         keyname = Gdk.keyval_name(event.keyval)
         is_shift_f10 = (keyname == "F10" and
-<<<<<<< HEAD
-            event.get_state() & Gdk.ModifierType.SHIFT_MASK)
-=======
-                        event.get_state() & gtk.gdk.SHIFT_MASK)
->>>>>>> d21da10d
+                        event.get_state() & Gdk.ModifierType.SHIFT_MASK)
 
         if keyname == "Delete":
             self.on_delete_tasks()
