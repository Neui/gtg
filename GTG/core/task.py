# -*- coding: utf-8 -*-
# -----------------------------------------------------------------------------
# Gettings Things Gnome! - a personal organizer for the GNOME desktop
# Copyright (c) 2008-2009 - Lionel Dricot & Bertrand Rousseau
#
# This program is free software: you can redistribute it and/or modify it under
# the terms of the GNU General Public License as published by the Free Software
# Foundation, either version 3 of the License, or (at your option) any later
# version.
#
# This program is distributed in the hope that it will be useful, but WITHOUT
# ANY WARRANTY; without even the implied warranty of MERCHANTABILITY or FITNESS
# FOR A PARTICULAR PURPOSE. See the GNU General Public License for more
# details.
#
# You should have received a copy of the GNU General Public License along with
# this program.  If not, see <http://www.gnu.org/licenses/>.
# -----------------------------------------------------------------------------

"""
task.py contains the Task class which represents (guess what) a task
"""
import cgi
<<<<<<< HEAD
import re
=======
from datetime         import datetime
import uuid
import xml.dom.minidom
>>>>>>> 03f0093b
import xml.sax.saxutils as saxutils
import gobject

<<<<<<< HEAD
import GTG
from GTG                     import _
from GTG.tools.dates         import date_today, no_date, Date
from datetime                import datetime
from liblarch                import TreeNode
from GTG.tools.logger        import Log
from GTG.tools.dates         import no_date, get_canonical_date
=======
from GTG              import _
from GTG.tools.dates  import *

from GTG.core.tree    import TreeNode
from GTG.tools.logger import Log
>>>>>>> 03f0093b


class Task(TreeNode):
    """ This class represent a task in GTG.
    You should never create a Task directly. Use the datastore.new_task()
    function."""

    STA_ACTIVE    = "Active"
    STA_DISMISSED = "Dismiss"
    STA_DONE      = "Done"

    def __init__(self, ze_id, requester, newtask=False):
        TreeNode.__init__(self, ze_id)
        #the id of this task in the project should be set
        #tid is a string ! (we have to choose a type and stick to it)
        assert(isinstance(ze_id, str) or isinstance(ze_id, unicode))
        self.tid = str(ze_id)
        self.set_uuid(uuid.uuid4())
        self.remote_ids = {}
        self.content = ""
        #self.content = \
        #    "<content>Press Escape or close this task to save it</content>"
        self.title = _("My new task")
        #available status are: Active - Done - Dismiss - Note
        self.status = self.STA_ACTIVE
        self.closed_date = Date.no_date()
        self.due_date = Date.no_date()
        self.start_date = Date.no_date()
        self.can_be_deleted = newtask
        # tags
        self.tags = []
        self.req = requester
        self.__main_treeview = requester.get_main_view()
        #If we don't have a newtask, we will have to load it.
        self.loaded = newtask
        #Should not be necessary with the new backends
#        if self.loaded:
#            self.req._task_loaded(self.tid)
        self.attributes = {}
        self._modified_update()

    def is_loaded(self):
        return self.loaded

    def set_loaded(self, signal=True):
        #avoid doing it multiple times
        if not self.loaded:
            self.loaded = True

    def set_to_keep(self):
        self.can_be_deleted = False

    def is_new(self):
        return self.can_be_deleted

    def get_id(self):
        return str(self.tid)

    def set_uuid(self, value):
        self.uuid = str(value)

    def get_uuid(self):
        #NOTE: Transitional if switch, needed to add
        #      the uuid field to tasks created before
        #      adding this field to the task description.
        if self.uuid == "":
            self.set_uuid(uuid.uuid4())
            self.sync()
        return str(self.uuid)

    def get_remote_ids(self):
        '''
        A task usually has a different id in all the different backends.
        This function returns a dictionary backend_id->the id the task has
        in that backend
        @returns dict: dictionary backend_id->task remote id
        '''
        return self.remote_ids

    def add_remote_id(self, backend_id, task_remote_id):
        '''
        A task usually has a different id in all the different backends.
        This function adds a relationship backend_id-> remote_id that can be
        retrieved using get_remote_ids
        @param backend_id: string representing the backend id
        @param task_remote_id: the id for this task in the backend backend_id
        '''
        self.remote_ids[str(backend_id)] = str(task_remote_id)

    def get_title(self):
        return self.title

    #Return True if the title was changed.
    #False if the title was already the same.
    def set_title(self, title):
        #We should check for other task with the same title
        #In that case, we should add a number (like Tomboy does)
        old_title = self.title
        if title:
            self.title = title.strip('\t\n')
        else:
            self.title = "(no title task)"
        #Avoid unnecessary sync
        if self.title != old_title:
            self.sync()
            return True
        else:
            return False

    #TODO : should we merge this function with set_title ?
    def set_complex_title(self, text, tags=[]):
        if tags:
            assert(isinstance(tags[0], str))
        due_date = no_date
        defer_date = no_date
        if text:

            # Get tags in the title
            #NOTE: the ?: tells regexp that the first one is
            # a non-capturing group, so it must not be returned
            # to findall. http://www.amk.ca/python/howto/regex/regex.html
            # ~~~~Invernizzi
            for match in re.findall(r'(?:^|[\s])(@\w+)', text, re.UNICODE):
                tags.append(match)
                # Remove the @
                #text =text.replace(match,match[1:],1)
            # Get attributes
            regexp = r'([\s]*)([\w-]+):([^\s]+)'
            for spaces, attribute, args in re.findall(regexp, text, re.UNICODE):
                valid_attribute = True
                if attribute.lower() in ["tags", "tag"] or \
                   attribute.lower() in [_("tags"), _("tag")]:
                    for tag in args.split(","):
                        if not tag.startswith("@"):
                            tag = "@" + tag
                        tags.append(tag)
                elif attribute.lower() == "defer" or \
                     attribute.lower() == _("defer"):
                    defer_date = get_canonical_date(args)
                    if not defer_date:
                        valid_attribute = False
                elif attribute.lower() == "due" or \
                     attribute.lower() == _("due"):
                    due_date = get_canonical_date(args)
                    if not due_date:
                        valid_attribute = False
                else:
                    # attribute is unknown
                    valid_attribute = False
                if valid_attribute:
                    # if the command is valid we have to remove it
                    # from the task title
                    text = \
                        text.replace("%s%s:%s" % (spaces, attribute, args), "")
#            # Create the new task
#            task = self.req.new_task(tags=[t.get_name() for t in tags], newtask=True)
            for t in tags:
                self.add_tag(t)
            if text != "":
                self.set_title(text.strip())
                self.set_to_keep()
            self.set_due_date(due_date)
            self.set_start_date(defer_date)

    def set_status(self, status, donedate=None):
        old_status = self.status
        self.can_be_deleted = False
        #No need to update children or whatever if the task is not loaded
        if status and self.is_loaded():
            #we first modify the status of the children
            #If Done, we set the done date
            if status in [self.STA_DONE, self.STA_DISMISSED]:
                for c in self.get_subtasks():
                    if c.get_status() in [self.STA_ACTIVE]:
                        c.set_status(status, donedate=donedate)
<<<<<<< HEAD
=======
                #to the specified date (if any)
                if donedate:
                    self.closed_date = Date(donedate)
                #or to today
                else:
                    self.closed_date = Date.today()
>>>>>>> 03f0093b
            #If we mark a task as Active and that some parent are not
            #Active, we break the parent/child relation
            #It has no sense to have an active subtask of a done parent.
            # (old_status check is necessary to avoid false positive a start)
            elif status in [self.STA_ACTIVE] and\
                 old_status in [self.STA_DONE, self.STA_DISMISSED]:
                if self.has_parents():
                    for p_tid in self.get_parents():
                        par = self.req.get_task(p_tid)
                        if par.is_loaded() and par.get_status() in\
                           [self.STA_DONE, self.STA_DISMISSED]:
                            #we can either break the parent/child relationship
                            #self.remove_parent(p_tid)
                            #or restore the parent too
                            par.set_status(self.STA_ACTIVE)
                #We dont mark the children as Active because
                #They might be already completed after all

        #then the task itself
        if status:
            self.status = status

        # Set closing date
        if status and status in [self.STA_DONE, self.STA_DISMISSED]:
            #to the specified date (if any)
            if donedate:
                self.closed_date = donedate
            #or to today
            else:
                self.closed_date = date_today()
        self.sync()

    def get_status(self):
        return self.status

    def get_modified(self):
        return self.last_modified

    def get_modified_string(self):
<<<<<<< HEAD
        return self.last_modified.strftime("%Y-%m-%dT%H:%M:%S")
=======
        return self.modified.isoformat()
>>>>>>> 03f0093b

    def set_modified(self, modified):
        self.last_modified = modified

    def set_due_date(self, fulldate):
        self.due_date = Date(fulldate)
        self.sync()

    #Due date return the most urgent date of all parents
    def get_due_date(self):
        zedate = self.due_date

        for par in self.get_parents():
            #Here we compare with the parent's due date
            pardate = self.req.get_task(par).get_due_date()
            if pardate and zedate > pardate:
                zedate = pardate

        return zedate

    def set_start_date(self, fulldate):
        self.start_date = Date(fulldate)
        self.sync()

    def get_start_date(self):
        return self.start_date

    def set_closed_date(self, fulldate):
        self.closed_date = Date(fulldate)
        self.sync()

    def get_closed_date(self):
        return self.closed_date

    def get_days_left(self):
        due_date = self.get_due_date()
        if due_date == Date.no_date():
            return None
<<<<<<< HEAD
        return due_date.days_left()

=======
        return (due_date - Date.today()).days
    
>>>>>>> 03f0093b
    def get_days_late(self):
        due_date = self.get_due_date()
        if due_date == Date.no_date():
            return None
        closed_date = self.get_closed_date()
        return (closed_date - due_date).days

    def get_text(self):
        #defensive programmtion to avoid returning None
        if self.content:
            return str(self.content)
        else:
            return ""

    def get_excerpt(self, lines=0, char=0, strip_tags=False, strip_subtasks=True):
        """
        get_excerpt return the beginning of the content of the task.
        If "lines" is provided and different than 0, it return the number X
        of line (or the whole content if it contains less lines)
        If "char" is provided, it returns the X first chars of content (or the
        whole contents if it contains less char)
        If both char and lines are provided, the shorter one is returned.
        If none of them are provided (or if they are 0), this function is
        equivalent to get_text with with all XML stripped down.
        Warning: all markup informations are stripped down. Empty lines are
        also removed
        """
        #defensive programmation to avoid returning None
        if self.content:
            txt = self.content
            if strip_tags:
                for tag in self.get_tags_name():
                    txt = self._strip_tag(txt, tag)
            element = xml.dom.minidom.parseString(txt)
            txt = self.__strip_content(element, strip_subtasks=strip_subtasks)
            txt = txt.strip()
            #We keep the desired number of lines
            if lines > 0:
                liste = txt.splitlines()
                for i in liste:
                    if i.strip() == "":
                        liste.remove(i)
                to_keep = liste[:lines]
                txt = '\n'.join(to_keep)
            #We keep the desired number of char
            if char > 0:
                txt = txt[:char]
            return txt
        else:
            return ""

    def __strip_content(self, element, strip_subtasks=False):
        txt = ""
        if element:
            for n in element.childNodes:
                if n.nodeType == n.ELEMENT_NODE:
                    if strip_subtasks and n.tagName == 'subtask':
                        if txt[-2:] == '→ ':
                            txt = txt[:-2]
                    else:
                        txt += self.__strip_content(n, strip_subtasks)
                elif n.nodeType == n.TEXT_NODE:
                    txt += n.nodeValue
        return txt

    def set_text(self, texte):
        self.can_be_deleted = False
        if texte != "<content/>":
            #defensive programmation to filter bad formatted tasks
            if not texte.startswith("<content>"):
                texte = cgi.escape(texte, quote=True)
                texte = "<content>%s" % texte
            if not texte.endswith("</content>"):
                texte = "%s</content>" % texte
            self.content = str(texte)
        else:
            self.content = ''

    ### SUBTASKS #############################################################
    #
    def new_subtask(self):
        """Add a newly created subtask to this task. Return the task added as
        a subtask
        """
        subt = self.req.new_task(newtask=True)
        #we use the inherited childrens
        self.add_child(subt.get_id())
        return subt

    def add_child(self, tid):
        """Add a subtask to this task

        @param child: the added task
        """
        Log.debug("adding child %s to task %s" % (tid, self.get_id()))
        self.can_be_deleted = False
        #the core of the method is in the TreeNode object
        TreeNode.add_child(self, tid)
        #now we set inherited attributes only if it's a new task
        child = self.req.get_task(tid)
        if self.is_loaded() and child and child.can_be_deleted:
            child.set_start_date(self.get_start_date())
            for t in self.get_tags():
                child.add_tag(t.get_name())
        self.sync()
        return True

    def remove_child(self, tid):
        """Removed a subtask from the task.

        @param tid: the ID of the task to remove
        """
        c = self.req.get_task(tid)
        c.remove_parent(self.get_id())
        if c.can_be_deleted:
            self.req.delete_task(tid)
            self.sync()
            return True
        else:
            return False

    #FIXME: remove this function and use liblarch instead.
    def get_subtasks(self):
        tree = self.get_tree()
        return [tree.get_node(node_id) for node_id in self.get_children()]

    #FIXME : why is this function used ? It's higly specific. Remove it?
    #        (Lionel)
    #Agreed. it's only used by the "add tag to all subtasks" widget.
    def get_self_and_all_subtasks(self, active_only=False, tasks=[]):
        print "DEPRECATED FUNCTION: get_self_and_all_subtasks"
        tasks.append(self)
        for tid in self.get_children():
            i = self.req.get_task(tid)
            if i:
                if not active_only or i.status == self.STA_ACTIVE:
                    i.get_self_and_all_subtasks(active_only, tasks)
        return tasks

    def get_subtask(self, tid):
        #FIXME : remove this function. This is not useful
        print "DEPRECATED: get_subtask"
        """Return the task corresponding to a given ID.

        @param tid: the ID of the task to return.
        """
        return self.req.get_task(tid)

    #Return true is the task has parent
    #If tag is provided, return True only
    #if the parent has this particular tag
    #FIXME : this function should be removed. Use the liblarch instead !
    def has_parents(self, tag=None):
        print "DEPRECATED: has_parent"
        has_par = TreeNode.has_parent(self)
        #The "all tag" argument
        if tag and has_par:
            a = 0
            for tid in self.get_parents():
                p = self.req.get_task(tid)
                a += p.has_tags(tag)
            to_return = a
        else:
            to_return = has_par
        return to_return

    def set_attribute(self, att_name, att_value, namespace=""):
        """Set an arbitrary attribute.

        @param att_name: The name of the attribute.
        @param att_value: The value of the attribute. Will be converted to a
            string.
        """
        val = unicode(str(att_value), "UTF-8")
        self.attributes[(namespace, att_name)] = val
        self.sync()

    def get_attribute(self, att_name, namespace=""):
        """Get the attribute C{att_name}.

        Returns C{None} if there is no attribute matching C{att_name}.
        """
        return self.attributes.get((namespace, att_name), None)

    def sync(self):
        self._modified_update()
        if self.is_loaded():
            #This is a liblarch call to the TreeNode ancestor
            self.modified(priority=self.get_update_priority())
            return True
        else:
            return False
            
    def get_update_priority(self):
        priority = "low"
        if self.get_status() == "Active":
            priority = "high"
        else:
            #Tasks closed in the last 7 days are also VIP
            if self.get_closed_date().days_left() >= -15:
                priority = "medium"
        return priority

#   the following is not currently needed
#    def modified(self):
#        TreeNode.modified(self)
#        for t in self.get_tags():
#            gobject.idle_add(t.modified)

    def _modified_update(self):
        '''
        Updates the modified timestamp
        '''
        self.last_modified = datetime.now()

### TAG FUNCTIONS ############################################################
#
    def get_tags_name(self):
        #Return a copy of the list of tags. Not the original object.
        return list(self.tags)

    #return a copy of the list of tag objects
    def get_tags(self):
        l = []
        for tname in self.tags:
            tag = self.req.get_tag(tname)
            if not tag:
                tag = self.req.new_tag(tname)
            l.append(tag)
        return l

    def rename_tag(self, old, new):
        eold = saxutils.escape(saxutils.unescape(old))
        enew = saxutils.escape(saxutils.unescape(new))
        self.content = self.content.replace(eold, enew)
        oldt = self.req.get_tag(old)
        self.remove_tag(old)
        oldt.modified()
        self.tag_added(new)
        self.req.get_tag(new).modified()
        self.sync()

    def tag_added(self, tagname):
        """
        Adds a tag. Does not add '@tag' to the contents. See add_tag
        """
#        print "tag %s added to task %s" %(tagname,self.get_title())
        t = tagname.encode("UTF-8")
        #Do not add the same tag twice
        if not t in self.tags:
            self.tags.append(t)
            #we notify the backends
            #self.req.tag_was_added_to_task(self, tagname)
            if self.is_loaded():
                for child in self.get_subtasks():
                    if child.can_be_deleted:
                        child.add_tag(t)

                tag = self.req.get_tag(t)
                if not tag:
                    tag = self.req.new_tag(t)
                tag.modified()
            return True

    def add_tag(self, tagname):
        "Add a tag to the task and insert '@tag' into the task's content"
#        print "add tag %s to task %s" %(tagname,self.get_title())
        if self.tag_added(tagname):
            c = self.content

            #strip <content>...</content> tags
            if c.startswith('<content>'):
                c = c[len('<content>'):]
            if c.endswith('</content>'):
                c = c[:-len('</content>')]

            if not c:
                # don't need a separator if it's the only text
                sep = ''
            elif c.startswith('<tag>'):
                # if content starts with a tag, make a comma-separated list
                sep = ', '
            else:
                # other text at the beginning, so put the tag on its own line
                sep = '\n\n'

            self.content = "<content><tag>%s</tag>%s%s</content>" % (
                tagname, sep, c)
            #we modify the task internal state, thus we have to call for a sync
            self.sync()

    #remove by tagname
    def remove_tag(self, tagname):
        modified = False
        if tagname in self.tags:
            self.tags.remove(tagname)
            modified = True
            for child in self.get_subtasks():
                if child.can_be_deleted:
                    child.remove_tag(tagname)
        self.content = self._strip_tag(self.content, tagname)
        if modified:
            tag = self.req.get_tag(tagname)
            if tag:
                tag.modified()

    def set_only_these_tags(self, tags_list):
        '''
        Given a list of strings representing tags, it makes sure that
        this task has those and only those tags.
        '''
        for tag in self.get_tags_name():
            try:
                tags_list.remove(tag)
            except:
                self.remove_tag(tag)
        for tag in tags_list:
            self.add_tag(tag)

    def _strip_tag(self, text, tagname, newtag=''):
        return (text
                    .replace('<tag>%s</tag>\n\n' % (tagname), newtag) #trail \n
                    .replace('<tag>%s</tag>, ' % (tagname), newtag) #trail comma
                    .replace('<tag>%s</tag>' % (tagname), newtag)
                    #in case XML is missing (bug #504899)
                    .replace('%s\n\n' % (tagname), newtag)
                    .replace('%s, ' % (tagname), newtag)
                    #don't forget a space a the end
                    .replace('%s ' % (tagname), newtag)
               )

    #tag_list is a list of tags names
    #return true if at least one of the list is in the task
    def has_tags(self, tag_list=None, notag_only=False):
        #recursive function to explore the tags and its children
        def children_tag(tagname):
            toreturn = False
            if tagname in self.tags:
                toreturn = True
            else:
                tag = self.req.get_tag(tagname)
                for tagc_name in tag.get_children():
                    if not toreturn:
                        toreturn = children_tag(tagc_name)
            return toreturn

        #We want to see if the task has no tags
        toreturn = False
        if notag_only:
            toreturn = self.tags == []
        #Here, the user ask for the "empty" tag
        #And virtually every task has it.
        elif tag_list == [] or tag_list == None:
            toreturn = True
        elif tag_list:
            for tagname in tag_list:
                if not toreturn:
                    toreturn = children_tag(tagname)
        else:
            #Well, if we don't filter on tags or notag, it's true, of course
            toreturn = True
#        print "task %s has tag %s : %s" %(self.get_id(),tag_list,toreturn)
        return toreturn

    #return the color of one tag that have a color defined
    #Yes, the choosen color is a bit random in case of multiple colored tags
    def get_color(self):
        color = None
        for t in self.get_tags():
            c = t.get_attribute("color")
            if c:
                color = c
        return color

    def __str__(self):
        s = ""
        s = s + "Task Object\n"
        s = s + "Title:  " + self.title + "\n"
        s = s + "Id:     " + self.tid + "\n"
        s = s + "Status: " + self.status + "\n"
        s = s + "Tags:   " + str(self.tags)
        return s<|MERGE_RESOLUTION|>--- conflicted
+++ resolved
@@ -20,33 +20,18 @@
 """
 task.py contains the Task class which represents (guess what) a task
 """
+from datetime         import datetime
 import cgi
-<<<<<<< HEAD
+import gobject
 import re
-=======
-from datetime         import datetime
 import uuid
 import xml.dom.minidom
->>>>>>> 03f0093b
 import xml.sax.saxutils as saxutils
-import gobject
-
-<<<<<<< HEAD
-import GTG
+
 from GTG                     import _
-from GTG.tools.dates         import date_today, no_date, Date
-from datetime                import datetime
+from GTG.tools.dates         import Date
+from GTG.tools.logger        import Log
 from liblarch                import TreeNode
-from GTG.tools.logger        import Log
-from GTG.tools.dates         import no_date, get_canonical_date
-=======
-from GTG              import _
-from GTG.tools.dates  import *
-
-from GTG.core.tree    import TreeNode
-from GTG.tools.logger import Log
->>>>>>> 03f0093b
-
 
 class Task(TreeNode):
     """ This class represent a task in GTG.
@@ -159,8 +144,8 @@
     def set_complex_title(self, text, tags=[]):
         if tags:
             assert(isinstance(tags[0], str))
-        due_date = no_date
-        defer_date = no_date
+        due_date = Date.no_date()
+        defer_date = Date.no_date()
         if text:
 
             # Get tags in the title
@@ -184,13 +169,15 @@
                         tags.append(tag)
                 elif attribute.lower() == "defer" or \
                      attribute.lower() == _("defer"):
-                    defer_date = get_canonical_date(args)
-                    if not defer_date:
+                    try:
+                        defer_date = Date.parse(args)
+                    except ValueError:
                         valid_attribute = False
                 elif attribute.lower() == "due" or \
                      attribute.lower() == _("due"):
-                    due_date = get_canonical_date(args)
-                    if not due_date:
+                    try:
+                        due_date = Date.parse(args)
+                    except:
                         valid_attribute = False
                 else:
                     # attribute is unknown
@@ -221,15 +208,6 @@
                 for c in self.get_subtasks():
                     if c.get_status() in [self.STA_ACTIVE]:
                         c.set_status(status, donedate=donedate)
-<<<<<<< HEAD
-=======
-                #to the specified date (if any)
-                if donedate:
-                    self.closed_date = Date(donedate)
-                #or to today
-                else:
-                    self.closed_date = Date.today()
->>>>>>> 03f0093b
             #If we mark a task as Active and that some parent are not
             #Active, we break the parent/child relation
             #It has no sense to have an active subtask of a done parent.
@@ -259,7 +237,7 @@
                 self.closed_date = donedate
             #or to today
             else:
-                self.closed_date = date_today()
+                self.closed_date = Date.today()
         self.sync()
 
     def get_status(self):
@@ -269,11 +247,7 @@
         return self.last_modified
 
     def get_modified_string(self):
-<<<<<<< HEAD
-        return self.last_modified.strftime("%Y-%m-%dT%H:%M:%S")
-=======
-        return self.modified.isoformat()
->>>>>>> 03f0093b
+        return self.last_modified.isoformat()
 
     def set_modified(self, modified):
         self.last_modified = modified
@@ -309,16 +283,8 @@
         return self.closed_date
 
     def get_days_left(self):
-        due_date = self.get_due_date()
-        if due_date == Date.no_date():
-            return None
-<<<<<<< HEAD
-        return due_date.days_left()
-
-=======
-        return (due_date - Date.today()).days
+        return self.get_due_date().days_left()
     
->>>>>>> 03f0093b
     def get_days_late(self):
         due_date = self.get_due_date()
         if due_date == Date.no_date():
