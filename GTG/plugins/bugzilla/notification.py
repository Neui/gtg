--- conflicted
+++ resolved
@@ -23,7 +23,7 @@
         # Keep quiet here when notification service is not avialable currently
         # sometime. For example, if user is using LXDE, no notifyd by default.
         pass
-    pynotify.uninit()
+    Notify.uninit()
 
 
 def _notify_via_notify_send(title, message):
@@ -56,13 +56,4 @@
     '''
 
     if _notify_handler is not None:
-<<<<<<< HEAD
-        _notify_handler(title, message)
-
-
-@atexit.register
-def uinit_notify():
-    Notify.uninit()
-=======
-        _notify_handler(title, message)
->>>>>>> 198f44c1
+        _notify_handler(title, message)