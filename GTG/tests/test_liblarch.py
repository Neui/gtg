# -*- coding: utf-8 -*-
# -----------------------------------------------------------------------------
# Gettings Things Gnome! - a personal organizer for the GNOME desktop
# Copyright (c) 2008-2010- Lionel Dricot & Bertrand Rousseau
#
# This program is free software: you can redistribute it and/or modify it under
# the terms of the GNU General Public License as published by the Free Software
# Foundation, either version 3 of the License, or (at your option) any later
# version.
#
# This program is distributed in the hope that it will be useful, but WITHOUT
# ANY WARRANTY; without even the implied warranty of MERCHANTABILITY or FITNESS
# FOR A PARTICULAR PURPOSE. See the GNU General Public License for more
# details.
#
# You should have received a copy of the GNU General Public License along with
# this program.  If not, see <http://www.gnu.org/licenses/>.
# -----------------------------------------------------------------------------

"""Tests for the tagstore."""

import unittest
import gtk
import time
import threading
import gobject
import functools

from GTG.tools.liblarch import *
from GTG.gtk.liblarch_gtk import TreeView
from GTG.tests.signals_testing import SignalCatcher, GobjectSignalsManager


#This is a dummy treenode that only have one properties: a color
class DummyNode(TreeNode):
    def __init__(self, tid):
        TreeNode.__init__(self)
        self.tid = tid
        self.colors = []

    def _get_id(self):
        return self.tid

    def add_color(self,color):
        if color not in self.colors:
            self.colors.append(color)
        self.modified()

    def has_color(self,color):
        return color in self.colors

    def remove_color(self,color):
        if color in self.colors:
            self.colors.remove(color)
        self.modified()


class TestLibLarch(unittest.TestCase):
    """Tests for `Tree`."""
<<<<<<< HEAD

#    def assertEmitted(self, generator, signal_name):
#        with SignalCatcher(self, generator, signal_name) \
#                    as [signal_catched_event, signal_arguments]:
#            yield None
#            signal_catched_event.wait()
#            self.signal_arguments = signal_arguments
    
    def assertSignal(self, generator, signal_name, function, \
                     how_many_signals = 1):
        def new(how_many_signals, *args, **kws):
            with SignalCatcher(self, generator, signal_name,\
                               how_many_signals = how_many_signals)\
                    as [signal_catched_event, signal_arguments]:
                function(*args, **kws)
                signal_catched_event.wait()
                self.recorded_signals[signal_name] += signal_arguments
            return None
        return functools.partial(new, how_many_signals)

    def assertSignalExpected(self, generator, signal_name, expected, function):
        def new(*args, **kws):
            with SignalCatcher(self, generator, signal_name) \
                    as [signal_catched_event, signal_arguments]:
                function(*args, **kws)
                signal_catched_event.wait()
                self.assertEqual(expected, signal_arguments)
            return None
        return new

    def test_assertSignal(self):
        class FakeGobject(gobject.GObject):
            __gsignals__ = {'node-added-inview': (gobject.SIGNAL_RUN_FIRST,
                                    gobject.TYPE_NONE, [])}
            def emit_n_signals(self, n):
                while n:
                    n -= 1
                    gobject.idle_add(self.emit, 'node-added-inview')
        fake_gobject = FakeGobject() 
        self.assertSignal(fake_gobject, \
                          'node-added-inview', \
                          fake_gobject.emit_n_signals, 33)(33)

=======
>>>>>>> 3813f592
    def setUp(self):
        i = 0
        #node numbers, used to check
        self.red_nodes = 0
        self.blue_nodes = 0
        self.green_nodes = 0
        #Larch, is the tree. Learn to recognize it.
        self.tree = Tree()
        self.view = self.tree.get_view()
        self.mainview = self.tree.get_view(main=True)
        self.tree.add_filter('blue', self.is_blue)
        self.tree.add_filter('green', self.is_green)
        self.tree.add_filter('red', self.is_red)
        self.tree.add_filter('leaf', self.is_leaf)
        self.tree.add_filter('flatgreen', self.is_green, {'flat': True})
        self.tree.add_filter('flatleaves', self.is_leaf, {'flat': True})
        self.tree.add_filter('transblue', self.is_blue, {'transparent': True})
        self.tree.add_filter('transgreen', self.is_green,
          {'transparent': True})
        #first, we add some red nodes at the root
        while i < 5:
            node = DummyNode(str(i))
            node.add_color('red')
            self.tree.add_node(node)
            i += 1
            self.red_nodes += 1
        #then, we add some blue nodes also at the root
        while i < 10:
            node = DummyNode(str(i))
            node.add_color('blue')
            self.tree.add_node(node)
            i+=1
            self.blue_nodes += 1
        #finally, we add some green nodes as children of the last nodes
        # (stairs-like configuration)
        while i < 15:
            node = DummyNode(str(i))
            node.add_color('green')
            self.tree.add_node(node, parent_id=str(i-1))
            i+=1
            self.green_nodes += 1
        self.total = self.red_nodes + self.blue_nodes + self.green_nodes
<<<<<<< HEAD
        ################now testing the GTK treeview ##################
        #The columns description:
        desc = {}
        col = {}
        col['title'] = "Node name"
        render_text = gtk.CellRendererText()
        col['renderer'] = ['markup',render_text]
        def get_node_name(node):
            return node.get_id()
        col['value'] = [str,get_node_name]
        desc['titles'] = col
        treeview = TreeView(self.view,desc)
        #initalize gobject signaling system
        self.gobject_signal_manager = GobjectSignalsManager()
        self.gobject_signal_manager.init_signals()
        self.recorded_signals = {'node-added-inview': [],
                                 'node-modified-inview': [],
                                 'node-deleted-inview': []}
        self.assertNodeAddedInview = functools.partial ( \
            self.assertSignal, self.view, 'node-added-inview')
        self.assertNodeModifiedInview = functools.partial ( \
            self.assertSignal, self.view, 'node-modified-inview')
        self.assertNodeDeletedInview = functools.partial ( \
            self.assertSignal, self.view, 'node-deleted-inview')
        self.assertNodeAddedInviewExp = functools.partial ( \
            self.assertSignalExpected, self.view, 'node-added-inview')
        self.assertNodeModifiedInviewExp = functools.partial ( \
            self.assertSignalExpected, self.view, 'node-modified-inview')
        self.assertNodeDeletedInviewExp = functools.partial ( \
            self.assertSignalExpected, self.view, 'node-deleted-inview')

    def tearDown(self):
        #stopping gobject main loop
        self.gobject_signal_manager.terminate_signals()
=======
#        ################now testing the GTK treeview ##################
#        #The columns description:
#        desc = {}
#        col = {}
#        col['title'] = "Node name"
#        render_text = gtk.CellRendererText()
#        col['renderer'] = ['markup',render_text]
#        def get_node_name(node):
#            return node.get_id()
#        col['value'] = [str,get_node_name]
#        desc['titles'] = col
#        treeview = TreeView(self.view,desc)
>>>>>>> 3813f592
        
    ####Filters
    def is_blue(self,node,parameters=None):
        return node.has_color('blue')
    def is_green(self,node,parameters=None):
        return node.has_color('green')
    def is_red(self,node,parameters=None):
        return node.has_color('red')
    def is_leaf(self,node,parameters=None):
        return not node.has_child()
<<<<<<< HEAD
        
=======

>>>>>>> 3813f592
    #### Testing nodes movements in the tree
    #### We test by counting nodes that meet some criterias
    def test_get_node(self):
        #we test that get node works for the last node
        node = self.tree.get_node(str(self.total-1))
        self.assert_(node != None)
        self.assertEqual(str(self.total-1), node.id)
        #and not for an non-existing node
        self.assertRaises(ValueError, self.tree.get_node, str(self.total))

    def test_add_remove_node(self):
<<<<<<< HEAD
        return
        view = self.tree.get_viewtree(refresh=True)
        node = DummyNode('temp')
        node.add_color('blue')
        self.assertNodeModifiedInviewExp(['0'],
                self.assertNodeAddedInviewExp([node.get_id()],\
                                self.tree.add_node))(node, parent_id = '0')
=======
        view = self.tree.get_view()
        node = DummyNode('temp')
        node.add_color('blue')
        self.tree.add_node(node, parent_id='0')
>>>>>>> 3813f592
        shouldbe = self.blue_nodes + 1
        total = self.red_nodes + self.blue_nodes + self.green_nodes
        #Testing that the blue node count has increased
        self.assertEqual(total + 1, view.get_n_nodes())
        self.assertEqual(shouldbe, view.get_n_nodes(withfilters=['blue']))
        #also comparing with another view
        self.assertEqual(total + 1, self.view.get_n_nodes())
        self.assertEqual(shouldbe,self.view.get_n_nodes(withfilters=['blue']))
        self.tree.delete_node('temp')
        #Testing that it goes back to normal
        self.assertEqual(total, view.get_n_nodes())
        self.assertEqual(self.blue_nodes,view.get_n_nodes(withfilters=['blue']))
        #also comparing with another view
        self.assertEqual(total, self.view.get_n_nodes())
        self.assertEqual(self.blue_nodes,self.view.get_n_nodes(withfilters=['blue']))

    def test_modifying_node(self):
<<<<<<< HEAD
        return
        viewblue = self.tree.get_viewtree(refresh=False)
=======
        viewblue = self.tree.get_view(refresh=False)
>>>>>>> 3813f592
        viewblue.apply_filter('blue')
        viewred = self.tree.get_view(refresh=False)
        viewred.apply_filter('red')
        node = DummyNode('temp')
        node.add_color('blue')
        #Do you see : we are modifying a child
<<<<<<< HEAD
        self.assertNodeModifiedInviewExp(['0'], self.tree.add_node)(node,parent_id='0')
=======
        self.tree.add_node(node, parent_id='0')
>>>>>>> 3813f592
        #Node is blue
        self.assert_(viewblue.node_is_displayed('temp'))
        self.failIf(viewred.node_is_displayed('temp'))
        #node is blue and red
        node.add_color('red')
        self.assert_(viewblue.node_is_displayed('temp'))
        self.assert_(viewred.node_is_displayed('temp'))
        #node is red only
        node.remove_color('blue')
<<<<<<< HEAD
        self.failIf(viewblue.is_displayed('temp'))
        self.assert_(viewred.is_displayed('temp'))
=======
        self.failIf(viewblue.node_is_displayed('temp'))
        self.assert_(viewred.node_is_displayed('temp'))
>>>>>>> 3813f592

    #When you remove a parent, the child nodes should be added to the root if
    #they don't have any other parents
    def test_removing_parent(self):
<<<<<<< HEAD
        return
        view = self.tree.get_viewtree(refresh=True)
=======
        view = self.tree.get_view()
>>>>>>> 3813f592
        node = DummyNode('temp')
        node.add_color('blue')
        self.tree.add_node(node,parent_id='0')
        all_nodes = self.view.get_all_nodes()
        self.assert_('0' in all_nodes)
        self.assert_('temp' in all_nodes)
<<<<<<< HEAD
        self.assertNodeDeletedInviewExp(['0'], self.tree.del_node)('0')
=======
        self.tree.delete_node('0')
>>>>>>> 3813f592
        all_nodes = self.view.get_all_nodes()
        self.failIf('0' in all_nodes)
        self.assert_('temp' in all_nodes)

    def test_move_node(self):
        view = self.tree.get_view()
        node = DummyNode('temp')
        node.add_color('blue')
        self.tree.add_node(node, parent_id='0')
        #Testing initial situation
        self.assert_(len(view.node_children('0')))
        self.assert_('temp' in view.node_children('0'))
        self.assert_('temp' not in view.node_children('1'))
        #Moving node
<<<<<<< HEAD
        self.assertSignal(self.view, \
                          'node-modified-inview', \
                          self.tree.move_node, 3)('temp','1')
        self.assert_(('temp',) in self.recorded_signals['node-modified-inview'])
        self.assert_(('0',) in self.recorded_signals['node-modified-inview'])
        self.assert_(('1',) in self.recorded_signals['node-modified-inview'])
        self.assert_(view.node_has_child('1'))
        self.assert_('temp' in view.node_all_children('1'))
        self.assert_('temp' not in view.node_all_children('0'))
=======
        self.tree.move_node('temp', '1')
        self.assert_(len(view.node_children('1')))
        self.assert_('temp' in view.node_children('1'))
        self.assert_('temp' not in view.node_children('0'))
>>>>>>> 3813f592
        #Now moving to root
        self.tree.move_node('temp')
        self.assert_('temp' not in view.node_children('1'))
        self.assert_('temp' not in view.node_children('0'))
        #temp still exist and doesn't have any parents
        all_nodes = self.mainview.get_all_nodes()
        self.assert_('temp' in all_nodes)
        self.assertEqual(0,len(self.mainview.node_parents('temp')))

    def test_add_parent(self):
<<<<<<< HEAD
        view = self.tree.get_viewtree(refresh = True)
=======
        view = self.tree.get_view()
>>>>>>> 3813f592
        node = DummyNode('temp')
        node.add_color('blue')
        self.assertSignal(self.view, \
                          'node-modified-inview', \
                          self.tree.add_node, 2)(node, parent_id = '0')
        #Not checking temp. Indeed, it has been added, so there should not 
        #be any modified signal
        self.assert_(('0',) in self.recorded_signals['node-modified-inview'])
        #Testing initial situation
        self.assert_(len(view.node_children('0')))
        self.assert_('temp' in view.node_children('0'))
        self.assert_('temp' not in view.node_children('1'))
        #Adding another parent
        self.assertSignal(self.view, \
                          'node-modified-inview', \
                          self.tree.add_parent, 2)('temp','1')
        self.tree.add_parent('temp','1')
<<<<<<< HEAD
        self.assert_(('temp',) in self.recorded_signals['node-modified-inview'])
        self.assert_(('1',) in self.recorded_signals['node-modified-inview'])
        self.assert_(view.node_has_child('1'))
        self.assert_('temp' in view.node_all_children('1'))
        self.assert_('temp' in view.node_all_children('0'))
    
    #we try to add a task as a child of one of its grand-children.
    #Nothing should happen
=======
        self.assert_(len(view.node_children('1')))
        self.assert_('temp' in view.node_children('1'))
        self.assert_('temp' in view.node_children('0'))

>>>>>>> 3813f592
    def test_cyclic_paradox(self):
        """Try to add a task as a child of one of its grand-children.
        
        Nothing should happen.
        
        """
        node = DummyNode('temp')
        node.add_color('blue')
        self.tree.add_node(node, parent_id='0')
        self.tree.add_parent('0', '1')
        self.assert_('1' in self.mainview.node_parents('0'))
        self.assert_('0' in self.mainview.node_parents('temp'))
        #direct circular relationship
        self.assertRaises(Exception, self.tree.add_parent, '0', 'temp')
        #More complex circular relationship
        self.assertRaises(Exception, self.tree.add_parent, '1', 'temp')

    def test_mainview(self):
        #we should test that mainview is always up-to-date
        #and raise exception when trying to add filters on it
        self.assertRaises(Exception,self.mainview.apply_filter,'blue')

    ### Testing each method of the ViewTree
    def test_viewtree_get_n_nodes(self):
        total = self.red_nodes + self.blue_nodes + self.green_nodes
        self.assertEqual(total,self.view.get_n_nodes())
        self.assertEqual(self.green_nodes,self.view.get_n_nodes(withfilters=['green']))
        self.assertEqual(total,self.mainview.get_n_nodes())

    def test_viewtree_get_all_nodes(self):
        all_nodes = self.view.get_all_nodes()
        all_nodes2 = self.mainview.get_all_nodes()
        self.assertEqual(True,'0' in all_nodes)
        self.assertEqual(False,'tmp' in all_nodes)
        self.assertEqual(self.total,len(all_nodes))
        #Mainview
        self.assertEqual(True,'0' in all_nodes2)
        self.assertEqual(False,'tmp' in all_nodes2)
        self.assertEqual(self.total,len(all_nodes2))
        #adding a node
        node = DummyNode('temp')
        node.add_color('blue')
        self.tree.add_node(node,parent_id=str(0))
        all_nodes = self.view.get_all_nodes()
        all_nodes2 = self.mainview.get_all_nodes()
        self.assert_('0' in all_nodes)
        self.assert_('temp' in all_nodes)
        self.assertEqual(self.total+1,len(all_nodes))
        #Mainview
        self.assert_('0' in all_nodes2)
        self.assert_('temp' in all_nodes2)
        self.assertEqual(self.total+1,len(all_nodes2))
        #Removing the node
        self.tree.delete_node('1')
        all_nodes = self.view.get_all_nodes()
        all_nodes2 = self.mainview.get_all_nodes()
        self.failIf('1' in all_nodes)
        self.assert_('temp' in all_nodes)
        self.assertEqual(self.total,len(all_nodes))
        #mainview
        self.failIf('1' in all_nodes2)
        self.assert_('temp' in all_nodes2)
        self.assertEqual(self.total,len(all_nodes2))

    def test_viewtree_get_node_for_path(self):
        view = self.tree.get_view()
        #nid1 and nid2 are not always the same
        nid1 = view.get_node_for_path((0,))
        nid2 = self.mainview.get_node_for_path((0,))
        #Thus we do a mix of test.
        nid1b = view.next_node(nid1)
        path1b = view.get_paths_for_node(nid1b)
        self.assertEqual([(1,)],path1b)
        #same for mainview
        nid2b = self.mainview.next_node(nid2)
        path2b = self.mainview.get_paths_for_node(nid2b)
        self.assertEqual([(1,)], path2b)
        #with children
        node = DummyNode('temp')
        node.add_color('blue')
        self.tree.add_node(node,parent_id=nid1)
        self.tree.add_parent('temp',nid2)
        self. assertEqual('temp',view.get_node_for_path((0,0)))
        self. assertEqual('temp',self.mainview.get_node_for_path((0,0)))
        #Adding a child to the child
        node2 = DummyNode('temp2')
        node2.add_color('blue')
        self.tree.add_node(node2,parent_id=nid1)
        node = DummyNode('temp_child')
        node.add_color('blue')
        self.tree.add_node(node,parent_id='temp2')
        self.assertEqual('temp_child',view.get_node_for_path((0,1,0)))
        self.tree.add_parent('temp2',nid2)
        self.assertEqual('temp_child',self.mainview.get_node_for_path((0,1,0)))
        #with filters
        view.apply_filter('blue')
        pl = view.get_paths_for_node('temp2')
        for p in pl:
            pp = p + (0,)
            self.assertEqual('temp_child',view.get_node_for_path(pp))

    def test_viewtree_get_paths_for_node(self):
        view = self.tree.get_view()
        #testing the root path
        self.assertEqual([()], view.get_paths_for_node())
        self.assertEqual([()], self.mainview.get_paths_for_node())
        #with children
        #the first blue node is:
        firstgreen = self.red_nodes + self.blue_nodes - 1
        pp = view.get_paths_for_node(str(firstgreen))[0]
        i = 0
        #Testing all the green nodes (that are in stairs)
        while i < self.green_nodes:
            returned = view.get_paths_for_node(str(firstgreen+i))[0]
            self.assertEqual(pp,returned)
            i+=1
            pp += (0,)
        #with filters
        view.apply_filter('green')
        pp = view.get_paths_for_node(str(firstgreen+1))[0]
        i = 1
        #Testing all the green nodes (that are in stairs)
        while i < self.green_nodes:
            returned = view.get_paths_for_node(str(firstgreen+i))[0]
            self.assertEqual(pp,returned)
            i+=1
            pp += (0,)

    def test_viewtree_next_node(self):
        view = self.tree.get_view()
        node = DummyNode('temp')
        node.add_color('blue')
        node.add_color('green')
        self.tree.add_node(node,parent_id='0')
        view = self.tree.get_view()
        node = DummyNode('temp2')
        node.add_color('red')
        self.tree.add_node(node,parent_id='0')
        #we give the pid
        self.assertEqual('temp2',view.next_node('temp', parent_id='0'))
        self.assertEqual('temp2',self.mainview.next_node('temp', parent_id='0'))
        #or we give not (should be the same here because only one parent)
        self.assertEqual('temp2',view.next_node('temp'))
        self.assertEqual('temp2',self.mainview.next_node('temp'))
        #next node for last node.
        self.assertEqual(None,view.next_node('temp2'))
        self.assertEqual(None,self.mainview.next_node('temp2'))
        #with filters, temp should not have any next node
        view.apply_filter('blue',refresh=False)
        view.apply_filter('green')
        self.assertEqual(None,view.next_node('temp'))

    def test_viewtree_node_has_child(self):
        view = self.tree.get_view()
        node = DummyNode('temp')
        node.add_color('blue')
        self.assertEqual(len(view.node_children('0')), 0)
        self.assertEqual(len(self.mainview.node_children('0')), 0)
        # adding the node to the tree
        self.tree.add_node(node, parent_id='0')
        self.assertNotEqual(len(view.node_children('0')), 0)
        self.assertNotEqual(len(self.mainview.node_children('0')), 0)

    #We also test node_n_children here. Nearly the same method
    def test_viewtree_node_all_children(self):
        view = self.tree.get_view()
        self.assertEqual(0,len(view.node_children('0')))
        #checking that 0 and 1 are in root
        self.assert_('0' in view.node_children())
        self.assert_('1' in view.node_children())
        self.assert_('0' in self.mainview.node_children())
        self.assert_('1' in self.mainview.node_children())
        node = DummyNode('temp')
        node.add_color('blue')
        #adding a new children
        self.tree.add_node(node,parent_id='0')
        self.assertEqual(1, len(view.node_children('0')))
        self.assert_('temp' in view.node_children('0'))
        self.assertEqual(1, len(self.mainview.node_children('0')))
        self.assert_('temp' in self.mainview.node_children('0'))
        #Testing with a filter
        view.apply_filter('red')
        self.failIf('temp' in view.node_children('0'))
        view.unapply_filter('red')
        #moving an existing children
        self.tree.move_node('1','0')
        self.assertEqual(2, len(view.node_children('0')))
        self.assert_('1' in view.node_children('0'))
        self.failIf('1' in view.node_children())
        self.assertEqual(2, len(self.mainview.node_children('0')))
        self.assert_('1' in self.mainview.node_children('0'))
        self.failIf('1' in self.mainview.node_children())
        #removing a node
        self.tree.delete_node('temp')
        self.assertEqual(1, len(view.node_children('0')))
        self.failIf('temp' in view.node_children('0'))
        self.assertEqual(1, len(self.mainview.node_children('0')))
        self.failIf('temp' in self.mainview.node_children('0'))
        #moving a node elsewhere
        self.tree.move_node('1')
        self.assertEqual(0, len(view.node_children('0')))
        self.failIf('1' in view.node_children('0'))
        self.assertEqual(0, len(self.mainview.node_children('0')))
        self.failIf('1' in self.mainview.node_children('0'))
        #checking that '1' is back in root
<<<<<<< HEAD
        self.assert_('1' in view.node_all_children())
        self.assert_('1' in self.mainview.node_all_children())
        
    
    def pest_viewtree_node_nth_child(self):
        view = self.tree.get_viewtree(refresh=True)
=======
        self.assert_('1' in view.node_children())
        self.assert_('1' in self.mainview.node_children())

    def test_viewtree_node_nth_child(self):
        view = self.tree.get_view()
>>>>>>> 3813f592
        node = DummyNode('temp')
        node.add_color('blue')
        #Asking for a child that doesn't exist should raise an exception
        self.assertRaises(IndexError, view.node_nth_child, '0', 0)
        self.assertRaises(IndexError, self.mainview.node_nth_child, '0', 0)
        #Adding the node to the tree
        self.tree.add_node(node,parent_id='0')
        self.assertEqual('temp',view.node_nth_child('0',0))
        self.assertEqual('temp',self.mainview.node_nth_child('0',0))
        #Now with a filter
        view.apply_filter('red')
        self.assertRaises(IndexError, view.node_nth_child, '0', 0)

    def test_viewtree_node_parents(self):
        view = self.tree.get_view()
        #Checking that a node at the root has no parents
        self.assertEqual(set(), view.node_parents('0'))
        self.assertEqual(set(), self.mainview.node_parents('0'))
        #Adding a child
        node = DummyNode('temp')
        node.add_color('blue')
        self.tree.add_node(node,parent_id='0')
        self.assertEqual(set('0'), view.node_parents('temp'))
        self.assertEqual(set('0'), self.mainview.node_parents('temp'))
        #adding a second parent
        self.tree.add_parent('temp','1')
        self.assertEqual(set(['0','1']), view.node_parents('temp'))
        self.assertEqual(set(['0','1']), self.mainview.node_parents('temp'))
        #now with a filter
        view.apply_filter('blue')
        self.assertEqual(set(), view.node_parents('temp'))
        #if the node is not displayed, that should not change the parents
        view.unapply_filter('blue')
        view.apply_filter('red')
        self.assertEqual(set(['0','1']), view.node_parents('temp'))

    def test_viewtree_is_displayed(self):
        view = self.tree.get_view()
        node = DummyNode('temp')
        node.add_color('blue')
        self.failIf(view.node_is_displayed('temp'))
#        self.failIf(self.mainview.node_is_displayed('temp'))
        #Adding the node to the tree
        self.tree.add_node(node,parent_id='0')
        self.assert_(view.node_is_displayed('temp'))
#        self.assert_(self.mainview.node_is_displayed('temp'))
        view.apply_filter('blue')
        self.assert_(view.node_is_displayed('temp'))
        view.apply_filter('red')
<<<<<<< HEAD
        self.failIf(view.is_displayed('temp'))





############ Filters
=======
        self.failIf(view.node_is_displayed('temp'))
>>>>>>> 3813f592

     # Filters
    def test_simple_filter(self):
        view = self.tree.get_view(refresh=False)
        view.apply_filter('red')
        self.assertEqual(self.red_nodes,view.get_n_nodes())
        self.assertEqual(self.red_nodes,view.get_n_nodes(withfilters=['red']))
        self.assertEqual(0,view.get_n_nodes(withfilters=['blue']))
        #Red nodes are all at the root
        self.assertEqual(self.red_nodes, len(view.node_children()))
        #applying another filter
        view.apply_filter('green')
        self.assertEqual(0,view.get_n_nodes())
        #unapplying the first filter
        view.unapply_filter('red')
        self.assertEqual(self.green_nodes,view.get_n_nodes())
        self.assertEqual(self.green_nodes,view.get_n_nodes(withfilters=['green']))
        self.assertEqual(0,view.get_n_nodes(withfilters=['red']))
        #There's only one green node at the root
        self.assertEqual(1, len(view.node_children()))
        #Modifying a node to make it red and green
        self.failIf(view.node_is_displayed('0'))
        node = view.get_node('0')
        node.add_color('green')
        #It should now be in the view
        self.assert_(view.node_is_displayed('0'))
        self.assertEqual(1,view.get_n_nodes(withfilters=['red']))
        self.assertEqual(2, len(view.node_children()))
        #Now, we add a new node
        node = DummyNode('temp')
        node.add_color('green')
        self.tree.add_node(node)
        #It should now be in the view
        self.assert_(view.node_is_displayed('temp'))
        self.assertEqual(3, len(view.node_children()))
        #We remove it
        self.tree.delete_node('temp')
        self.failIf(view.node_is_displayed('temp'))
        self.assertEqual(2, len(view.node_children()))
        #We add it again as a children of a non-displayed node
        self.tree.add_node(node,parent_id='1')
        self.assert_(view.node_is_displayed('temp'))
        self.assertEqual(3, len(view.node_children()))
        #It should not have parent
        self.assertEqual(0,len(view.node_parents('temp')))

    def test_leaf_filter(self):
        view = self.tree.get_view(refresh=False)
        view.apply_filter('leaf')
        total = self.red_nodes + self.blue_nodes
        self.assertEqual(total, view.get_n_nodes())
        view.apply_filter('green')
        self.assertEqual(1,view.get_n_nodes())
        nid = view.get_node_for_path((0,))
        #Now, we add a new node
        node = DummyNode('temp')
        node.add_color('green')
        self.tree.add_node(node,parent_id=nid)
        self.assertEqual(1,view.get_n_nodes())
        nid = view.get_node_for_path((0,))
        self.assertEqual('temp',nid)

    #we copy/paste the test
    def test_flatleaves_filters(self):
        view = self.tree.get_view(refresh=False)
        view.apply_filter('flatleaves')
        total = self.red_nodes + self.blue_nodes
        self.assertEqual(total,view.get_n_nodes())
        view.apply_filter('green')
        self.assertEqual(1,view.get_n_nodes())
        nid = view.get_node_for_path((0,))
        #Now, we add a new node
        node = DummyNode('temp')
        node.add_color('green')
        self.tree.add_node(node,parent_id=nid)
        self.assertEqual(1,view.get_n_nodes())
        nid = view.get_node_for_path((0,))
        self.assertEqual('temp',nid)

    #green are stairs
    #the flat filter should make them flat
    def test_flat_filters(self):
        view = self.tree.get_view(refresh=False)
        view.apply_filter('flatgreen')
        #all green nodes should be visibles
        self.assertEqual(self.green_nodes, view.get_n_nodes())
        i = 0
        nodes = []
        #we check that the paths are on the root
        while i < self.green_nodes:
            nid = view.get_node_for_path((i,))
            nodes.append(nid)
            self.failIf(nid == None)
            #let see if a node has parent
            # TODO: replace this; all flat nodes are children of the root
#            self.assertEqual(view.node_parents(nid))
            #and, of course, it cannot have children
            self.failIf(len(view.node_children(nid)))
            i += 1
        #we check that we have seen all the nodes
        i = 1
        while i <= self.green_nodes :
            self.assert_(str(self.total-i) in nodes)
            i += 1

    def test_transparent_filters(self):
        view = self.tree.get_view(refresh=False)
        view.apply_filter('transgreen')
        self.assertEqual(self.green_nodes,view.get_n_nodes())
        self.assertEqual(self.total,view.get_n_nodes(include_transparent=False))
        #Now with filters in the counting
        count1 = view.get_n_nodes(withfilters=['transblue'])
        count2 = view.get_n_nodes(withfilters=['transblue'],\
                                                    include_transparent=False)
        self.assertEqual(0,count1)
        self.assertEqual(self.blue_nodes,count2)

<<<<<<< HEAD
    def test_view_signals(self):
        view = self.tree.get_viewtree(refresh = True)
        
=======

>>>>>>> 3813f592
def test_suite():
    return unittest.TestLoader().loadTestsFromName(__name__)


<|MERGE_RESOLUTION|>--- conflicted
+++ resolved
@@ -57,8 +57,6 @@
 
 class TestLibLarch(unittest.TestCase):
     """Tests for `Tree`."""
-<<<<<<< HEAD
-
 #    def assertEmitted(self, generator, signal_name):
 #        with SignalCatcher(self, generator, signal_name) \
 #                    as [signal_catched_event, signal_arguments]:
@@ -101,8 +99,6 @@
                           'node-added-inview', \
                           fake_gobject.emit_n_signals, 33)(33)
 
-=======
->>>>>>> 3813f592
     def setUp(self):
         i = 0
         #node numbers, used to check
@@ -145,7 +141,6 @@
             i+=1
             self.green_nodes += 1
         self.total = self.red_nodes + self.blue_nodes + self.green_nodes
-<<<<<<< HEAD
         ################now testing the GTK treeview ##################
         #The columns description:
         desc = {}
@@ -180,21 +175,7 @@
     def tearDown(self):
         #stopping gobject main loop
         self.gobject_signal_manager.terminate_signals()
-=======
-#        ################now testing the GTK treeview ##################
-#        #The columns description:
-#        desc = {}
-#        col = {}
-#        col['title'] = "Node name"
-#        render_text = gtk.CellRendererText()
-#        col['renderer'] = ['markup',render_text]
-#        def get_node_name(node):
-#            return node.get_id()
-#        col['value'] = [str,get_node_name]
-#        desc['titles'] = col
-#        treeview = TreeView(self.view,desc)
->>>>>>> 3813f592
-        
+
     ####Filters
     def is_blue(self,node,parameters=None):
         return node.has_color('blue')
@@ -204,11 +185,7 @@
         return node.has_color('red')
     def is_leaf(self,node,parameters=None):
         return not node.has_child()
-<<<<<<< HEAD
-        
-=======
-
->>>>>>> 3813f592
+
     #### Testing nodes movements in the tree
     #### We test by counting nodes that meet some criterias
     def test_get_node(self):
@@ -220,20 +197,13 @@
         self.assertRaises(ValueError, self.tree.get_node, str(self.total))
 
     def test_add_remove_node(self):
-<<<<<<< HEAD
         return
-        view = self.tree.get_viewtree(refresh=True)
+        view = self.tree.get_view(refresh=True)
         node = DummyNode('temp')
         node.add_color('blue')
         self.assertNodeModifiedInviewExp(['0'],
                 self.assertNodeAddedInviewExp([node.get_id()],\
                                 self.tree.add_node))(node, parent_id = '0')
-=======
-        view = self.tree.get_view()
-        node = DummyNode('temp')
-        node.add_color('blue')
-        self.tree.add_node(node, parent_id='0')
->>>>>>> 3813f592
         shouldbe = self.blue_nodes + 1
         total = self.red_nodes + self.blue_nodes + self.green_nodes
         #Testing that the blue node count has increased
@@ -251,23 +221,16 @@
         self.assertEqual(self.blue_nodes,self.view.get_n_nodes(withfilters=['blue']))
 
     def test_modifying_node(self):
-<<<<<<< HEAD
         return
-        viewblue = self.tree.get_viewtree(refresh=False)
-=======
         viewblue = self.tree.get_view(refresh=False)
->>>>>>> 3813f592
         viewblue.apply_filter('blue')
         viewred = self.tree.get_view(refresh=False)
         viewred.apply_filter('red')
         node = DummyNode('temp')
         node.add_color('blue')
         #Do you see : we are modifying a child
-<<<<<<< HEAD
-        self.assertNodeModifiedInviewExp(['0'], self.tree.add_node)(node,parent_id='0')
-=======
-        self.tree.add_node(node, parent_id='0')
->>>>>>> 3813f592
+        self.assertNodeModifiedInviewExp(['0'], self.tree.add_node)(node,
+          parent_id='0')
         #Node is blue
         self.assert_(viewblue.node_is_displayed('temp'))
         self.failIf(viewred.node_is_displayed('temp'))
@@ -277,34 +240,21 @@
         self.assert_(viewred.node_is_displayed('temp'))
         #node is red only
         node.remove_color('blue')
-<<<<<<< HEAD
-        self.failIf(viewblue.is_displayed('temp'))
-        self.assert_(viewred.is_displayed('temp'))
-=======
         self.failIf(viewblue.node_is_displayed('temp'))
         self.assert_(viewred.node_is_displayed('temp'))
->>>>>>> 3813f592
 
     #When you remove a parent, the child nodes should be added to the root if
     #they don't have any other parents
     def test_removing_parent(self):
-<<<<<<< HEAD
         return
-        view = self.tree.get_viewtree(refresh=True)
-=======
-        view = self.tree.get_view()
->>>>>>> 3813f592
+        view = self.tree.get_view()
         node = DummyNode('temp')
         node.add_color('blue')
         self.tree.add_node(node,parent_id='0')
         all_nodes = self.view.get_all_nodes()
         self.assert_('0' in all_nodes)
         self.assert_('temp' in all_nodes)
-<<<<<<< HEAD
-        self.assertNodeDeletedInviewExp(['0'], self.tree.del_node)('0')
-=======
-        self.tree.delete_node('0')
->>>>>>> 3813f592
+        self.assertNodeDeletedInviewExp(['0'], self.tree.delete_node)('0')
         all_nodes = self.view.get_all_nodes()
         self.failIf('0' in all_nodes)
         self.assert_('temp' in all_nodes)
@@ -319,22 +269,15 @@
         self.assert_('temp' in view.node_children('0'))
         self.assert_('temp' not in view.node_children('1'))
         #Moving node
-<<<<<<< HEAD
         self.assertSignal(self.view, \
                           'node-modified-inview', \
                           self.tree.move_node, 3)('temp','1')
         self.assert_(('temp',) in self.recorded_signals['node-modified-inview'])
         self.assert_(('0',) in self.recorded_signals['node-modified-inview'])
         self.assert_(('1',) in self.recorded_signals['node-modified-inview'])
-        self.assert_(view.node_has_child('1'))
-        self.assert_('temp' in view.node_all_children('1'))
-        self.assert_('temp' not in view.node_all_children('0'))
-=======
-        self.tree.move_node('temp', '1')
         self.assert_(len(view.node_children('1')))
         self.assert_('temp' in view.node_children('1'))
         self.assert_('temp' not in view.node_children('0'))
->>>>>>> 3813f592
         #Now moving to root
         self.tree.move_node('temp')
         self.assert_('temp' not in view.node_children('1'))
@@ -345,11 +288,7 @@
         self.assertEqual(0,len(self.mainview.node_parents('temp')))
 
     def test_add_parent(self):
-<<<<<<< HEAD
-        view = self.tree.get_viewtree(refresh = True)
-=======
-        view = self.tree.get_view()
->>>>>>> 3813f592
+        view = self.tree.get_view()
         node = DummyNode('temp')
         node.add_color('blue')
         self.assertSignal(self.view, \
@@ -367,21 +306,14 @@
                           'node-modified-inview', \
                           self.tree.add_parent, 2)('temp','1')
         self.tree.add_parent('temp','1')
-<<<<<<< HEAD
         self.assert_(('temp',) in self.recorded_signals['node-modified-inview'])
         self.assert_(('1',) in self.recorded_signals['node-modified-inview'])
-        self.assert_(view.node_has_child('1'))
-        self.assert_('temp' in view.node_all_children('1'))
-        self.assert_('temp' in view.node_all_children('0'))
-    
-    #we try to add a task as a child of one of its grand-children.
-    #Nothing should happen
-=======
         self.assert_(len(view.node_children('1')))
         self.assert_('temp' in view.node_children('1'))
         self.assert_('temp' in view.node_children('0'))
 
->>>>>>> 3813f592
+    #we try to add a task as a child of one of its grand-children.
+    #Nothing should happen
     def test_cyclic_paradox(self):
         """Try to add a task as a child of one of its grand-children.
         
@@ -587,20 +519,11 @@
         self.assertEqual(0, len(self.mainview.node_children('0')))
         self.failIf('1' in self.mainview.node_children('0'))
         #checking that '1' is back in root
-<<<<<<< HEAD
-        self.assert_('1' in view.node_all_children())
-        self.assert_('1' in self.mainview.node_all_children())
-        
-    
-    def pest_viewtree_node_nth_child(self):
-        view = self.tree.get_viewtree(refresh=True)
-=======
         self.assert_('1' in view.node_children())
         self.assert_('1' in self.mainview.node_children())
 
-    def test_viewtree_node_nth_child(self):
-        view = self.tree.get_view()
->>>>>>> 3813f592
+    def pest_viewtree_node_nth_child(self):
+        view = self.tree.get_view()
         node = DummyNode('temp')
         node.add_color('blue')
         #Asking for a child that doesn't exist should raise an exception
@@ -650,19 +573,9 @@
         view.apply_filter('blue')
         self.assert_(view.node_is_displayed('temp'))
         view.apply_filter('red')
-<<<<<<< HEAD
-        self.failIf(view.is_displayed('temp'))
-
-
-
-
-
-############ Filters
-=======
         self.failIf(view.node_is_displayed('temp'))
->>>>>>> 3813f592
-
-     # Filters
+
+    ### Filters
     def test_simple_filter(self):
         view = self.tree.get_view(refresh=False)
         view.apply_filter('red')
@@ -778,13 +691,9 @@
         self.assertEqual(0,count1)
         self.assertEqual(self.blue_nodes,count2)
 
-<<<<<<< HEAD
     def test_view_signals(self):
-        view = self.tree.get_viewtree(refresh = True)
-        
-=======
-
->>>>>>> 3813f592
+        view = self.tree.get_view()
+
 def test_suite():
     return unittest.TestLoader().loadTestsFromName(__name__)
 
