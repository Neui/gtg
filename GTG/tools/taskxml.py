--- conflicted
+++ resolved
@@ -23,7 +23,7 @@
 import datetime
 
 from GTG.tools       import cleanxml
-from GTG.tools.dates import *
+from GTG.tools.dates import Date
 
 #Take an empty task, an XML node and return a Task.
 def task_from_xml(task,xmlnode) :
@@ -55,14 +55,8 @@
             tas = "<content>%s</content>" %tasktext[0].firstChild.nodeValue
             content = xml.dom.minidom.parseString(tas)
             cur_task.set_text(content.firstChild.toxml()) #pylint: disable-msg=E1103 
-<<<<<<< HEAD
-    cur_task.set_due_date(dates.strtodate(cleanxml.readTextNode(xmlnode,"duedate")))
-    cur_task.set_start_date(dates.strtodate(cleanxml.readTextNode(xmlnode,"startdate")))
-=======
-    cur_task.set_due_date(Date.parse(cleanxml.readTextNode(xmlnode,"duedate")))
-    cur_task.set_modified(cleanxml.readTextNode(xmlnode,"modified"))
-    cur_task.set_start_date(Date.parse(cleanxml.readTextNode(xmlnode,"startdate")))
->>>>>>> 03f0093b
+    cur_task.set_due_date(Date(cleanxml.readTextNode(xmlnode,"duedate")))
+    cur_task.set_start_date(Date(cleanxml.readTextNode(xmlnode,"startdate")))
     cur_tags = xmlnode.getAttribute("tags").replace(' ','').split(",")
     if "" in cur_tags: cur_tags.remove("")
     for tag in cur_tags: cur_task.tag_added(saxutils.unescape(tag))
@@ -93,10 +87,10 @@
         tags_str = tags_str + saxutils.escape(str(tag)) + ","
     t_xml.setAttribute("tags", tags_str[:-1])
     cleanxml.addTextNode(doc,t_xml,"title",task.get_title())
-    cleanxml.addTextNode(doc,t_xml,"duedate", str(task.get_due_date()))
+    cleanxml.addTextNode(doc,t_xml,"duedate", task.get_due_date().xml_str())
     cleanxml.addTextNode(doc,t_xml,"modified",task.get_modified_string())
-    cleanxml.addTextNode(doc,t_xml,"startdate", str(task.get_start_date()))
-    cleanxml.addTextNode(doc,t_xml,"donedate", str(task.get_closed_date()))
+    cleanxml.addTextNode(doc,t_xml,"startdate", task.get_start_date().xml_str())
+    cleanxml.addTextNode(doc,t_xml,"donedate", task.get_closed_date().xml_str())
     childs = task.get_children()
     for c in childs :
         cleanxml.addTextNode(doc,t_xml,"subtask",c)
@@ -131,5 +125,4 @@
         backend_element.appendChild(task_element)
         task_element.appendChild(doc.createTextNode(task_id))
 
-
     return t_xml