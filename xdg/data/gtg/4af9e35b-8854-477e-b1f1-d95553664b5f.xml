<?xml version="1.0" ?>
<project name="aze">
	<task id="11@1" status="Active" tags="">
		<title>
			interdum, massa nibh
		</title>
	</task>
	<task id="8@1" status="Active" tags="tag">
		<title>
			4ème level
		</title>
		<startdate>
			2009-01-08
		</startdate>
		<content>
			&lt;tag&gt;@tag&lt;/tag&gt;
		</content>
	</task>
	<task id="10@1" status="Active" tags="new_tag">
		<title>
			Tentative
		</title>
		<subtask>
			12@1
		</subtask>
		<content>
<<<<<<< HEAD
			&lt;tag&gt;@new_tag&lt;/tag&gt;
pour voir
&lt;subtask&gt;11@1&lt;/subtask&gt;&lt;subtask&gt;12@1&lt;/subtask&gt;
=======
			&lt;tag&gt;@tag&lt;/tag&gt;
&lt;subtask&gt;1@1&lt;/subtask&gt;zdq dsfhe ee hh e zek
>>>>>>> 19cc6946
		</content>
	</task>
	<task id="6@1" status="Active" tags="tag">
		<title>
			sous-sous
		</title>
		<content>
			&lt;tag&gt;@tag&lt;/tag&gt;
		</content>
	</task>
	<task id="13@1" status="Active" tags="">
		<title>
			aliquet risus, vitae lobortis
		</title>
	</task>
	<task id="12@1" status="Active" tags="new_tag">
		<title>
			une tautre
		</title>
		<subtask>
			14@1
		</subtask>
		<content>
			&lt;tag&gt;@new_tag&lt;/tag&gt;, 
&lt;subtask&gt;14@1&lt;/subtask&gt;
		</content>
	</task>
	<task id="7@1" status="Active" tags="">
		<title>
			My new task
		</title>
	</task>
	<task id="20@1" status="Active" tags="">
		<title>
			Aenean elementum laoreet ipsum.
		</title>
	</task>
	<task id="4@1" status="Active" tags="">
		<title>
			Monsectetur adipiscing elit
		</title>
		<subtask>
			11@1
		</subtask>
		<subtask>
			13@1
		</subtask>
		<subtask>
			15@1
		</subtask>
		<subtask>
			17@1
		</subtask>
		<content>
			Vestibulum molestie dapibus augue. Cras volutpat tristique leo. Duis nibh. Fusce varius. Vestibulum scelerisque malesuada pede

&lt;subtask&gt;11@1&lt;/subtask&gt;&lt;subtask&gt;13@1&lt;/subtask&gt;&lt;subtask&gt;15@1&lt;/subtask&gt;&lt;subtask&gt;17@1&lt;/subtask&gt;
		</content>
	</task>
	<task id="21@1" status="Active" tags="">
		<title>
			Duis eget lorem.
		</title>
	</task>
	<task id="5@1" status="Done" tags="aze">
		<title>
			child
		</title>
		<duedate>
			2009-01-11
		</duedate>
		<startdate>
			2008-11-11
		</startdate>
		<donedate>
			2009-01-15
		</donedate>
		<content>
			&lt;tag&gt;@aze&lt;/tag&gt;,
		</content>
	</task>
	<task id="2@1" status="Done" tags="">
		<title>
			Done task without tag
		</title>
		<donedate>
			2009-01-01
		</donedate>
	</task>
	<task id="18@1" status="Active" tags="">
		<title>
			Donec tortor arcu, tempus vel
		</title>
		<subtask>
			19@1
		</subtask>
		<subtask>
			20@1
		</subtask>
		<subtask>
			21@1
		</subtask>
		<content>
			Integer scelerisque pellentesque felis. Morbi et dolor. Sed rhoncus, leo eu dictum dignissim, lacus est consectetur massa, sit amet condimentum pede ipsum id diam.

&lt;subtask&gt;19@1&lt;/subtask&gt;&lt;subtask&gt;20@1&lt;/subtask&gt;&lt;subtask&gt;21@1&lt;/subtask&gt;
		</content>
	</task>
	<task id="3@1" status="Done" tags="donetask">
		<title>
			done task with tag
		</title>
		<donedate>
			2009-01-01
		</donedate>
		<content>
			&lt;tag&gt;@donetask&lt;/tag&gt;
		</content>
	</task>
	<task id="0@1" status="Active" tags="tag">
		<title>
			Parent task tag
		</title>
		<subtask>
			1@1
		</subtask>
		<content>
			&lt;tag&gt;@tag&lt;/tag&gt;
&lt;subtask&gt;1@1&lt;/subtask&gt;
		</content>
	</task>
	<task id="1@1" status="Active" tags="tag,autro">
		<title>
			enfant2
		</title>
		<subtask>
			6@1
		</subtask>
		<subtask>
			7@1
		</subtask>
		<content>
			&lt;tag&gt;@tag&lt;/tag&gt;, &lt;tag&gt;@autro&lt;/tag&gt;
&lt;subtask&gt;6@1&lt;/subtask&gt;&lt;subtask&gt;7@1&lt;/subtask&gt;
		</content>
	</task>
	<task id="19@1" status="Active" tags="">
		<title>
			Etiam aliquam dolor nec dui.
		</title>
	</task>
	<task id="15@1" status="Active" tags="">
		<title>
			Lorem ipsum dolor
		</title>
	</task>
	<task id="14@1" status="Dismiss" tags="new_tag">
		<title>
			encore un
		</title>
		<content>
			&lt;tag&gt;@new_tag&lt;/tag&gt;, 
		</content>
	</task>
	<task id="17@1" status="Active" tags="">
		<title>
			Integer scelerisque pellentesque
		</title>
	</task>
	<task id="9@1" status="Active" tags="">
		<title>
			No tag task
		</title>
		<content>
			no tag but I'm editing
		</content>
	</task>
	<task id="16@1" status="Active" tags="tag">
		<title>
			child with tag
		</title>
		<content>
			&lt;tag&gt;@tag&lt;/tag&gt;, 
		</content>
	</task>
</project><|MERGE_RESOLUTION|>--- conflicted
+++ resolved
@@ -1,19 +1,47 @@
 <?xml version="1.0" ?>
 <project name="aze">
-	<task id="11@1" status="Active" tags="">
+	<task id="0@1" status="Active" tags="tag">
 		<title>
-			interdum, massa nibh
+			Parent task tag
 		</title>
+		<duedate>
+			2009-01-23
+		</duedate>
+		<startdate>
+			2009-01-08
+		</startdate>
+		<subtask>
+			1@1
+		</subtask>
+		<content>
+			&lt;tag&gt;@tag&lt;/tag&gt;
+&lt;subtask&gt;1@1&lt;/subtask&gt;zdq dsfhe ee hh e zek
+		</content>
 	</task>
 	<task id="8@1" status="Active" tags="tag">
 		<title>
 			4ème level
 		</title>
 		<startdate>
-			2009-01-08
+			2009-01-18
 		</startdate>
 		<content>
 			&lt;tag&gt;@tag&lt;/tag&gt;
+		</content>
+	</task>
+	<task id="1@1" status="Active" tags="tag,autro">
+		<title>
+			enfant2
+		</title>
+		<subtask>
+			6@1
+		</subtask>
+		<subtask>
+			7@1
+		</subtask>
+		<content>
+			&lt;tag&gt;@tag&lt;/tag&gt;, &lt;tag&gt;@autro&lt;/tag&gt;
+&lt;subtask&gt;6@1&lt;/subtask&gt;&lt;subtask&gt;7@1&lt;/subtask&gt;
 		</content>
 	</task>
 	<task id="10@1" status="Active" tags="new_tag">
@@ -24,77 +52,10 @@
 			12@1
 		</subtask>
 		<content>
-<<<<<<< HEAD
 			&lt;tag&gt;@new_tag&lt;/tag&gt;
 pour voir
-&lt;subtask&gt;11@1&lt;/subtask&gt;&lt;subtask&gt;12@1&lt;/subtask&gt;
-=======
-			&lt;tag&gt;@tag&lt;/tag&gt;
-&lt;subtask&gt;1@1&lt;/subtask&gt;zdq dsfhe ee hh e zek
->>>>>>> 19cc6946
+&lt;subtask&gt;12@1&lt;/subtask&gt;
 		</content>
-	</task>
-	<task id="6@1" status="Active" tags="tag">
-		<title>
-			sous-sous
-		</title>
-		<content>
-			&lt;tag&gt;@tag&lt;/tag&gt;
-		</content>
-	</task>
-	<task id="13@1" status="Active" tags="">
-		<title>
-			aliquet risus, vitae lobortis
-		</title>
-	</task>
-	<task id="12@1" status="Active" tags="new_tag">
-		<title>
-			une tautre
-		</title>
-		<subtask>
-			14@1
-		</subtask>
-		<content>
-			&lt;tag&gt;@new_tag&lt;/tag&gt;, 
-&lt;subtask&gt;14@1&lt;/subtask&gt;
-		</content>
-	</task>
-	<task id="7@1" status="Active" tags="">
-		<title>
-			My new task
-		</title>
-	</task>
-	<task id="20@1" status="Active" tags="">
-		<title>
-			Aenean elementum laoreet ipsum.
-		</title>
-	</task>
-	<task id="4@1" status="Active" tags="">
-		<title>
-			Monsectetur adipiscing elit
-		</title>
-		<subtask>
-			11@1
-		</subtask>
-		<subtask>
-			13@1
-		</subtask>
-		<subtask>
-			15@1
-		</subtask>
-		<subtask>
-			17@1
-		</subtask>
-		<content>
-			Vestibulum molestie dapibus augue. Cras volutpat tristique leo. Duis nibh. Fusce varius. Vestibulum scelerisque malesuada pede
-
-&lt;subtask&gt;11@1&lt;/subtask&gt;&lt;subtask&gt;13@1&lt;/subtask&gt;&lt;subtask&gt;15@1&lt;/subtask&gt;&lt;subtask&gt;17@1&lt;/subtask&gt;
-		</content>
-	</task>
-	<task id="21@1" status="Active" tags="">
-		<title>
-			Duis eget lorem.
-		</title>
 	</task>
 	<task id="5@1" status="Done" tags="aze">
 		<title>
@@ -121,23 +82,36 @@
 			2009-01-01
 		</donedate>
 	</task>
-	<task id="18@1" status="Active" tags="">
+	<task id="9@1" status="Active" tags="">
 		<title>
-			Donec tortor arcu, tempus vel
+			No tag task
 		</title>
-		<subtask>
-			19@1
-		</subtask>
-		<subtask>
-			20@1
-		</subtask>
-		<subtask>
-			21@1
-		</subtask>
 		<content>
-			Integer scelerisque pellentesque felis. Morbi et dolor. Sed rhoncus, leo eu dictum dignissim, lacus est consectetur massa, sit amet condimentum pede ipsum id diam.
-
-&lt;subtask&gt;19@1&lt;/subtask&gt;&lt;subtask&gt;20@1&lt;/subtask&gt;&lt;subtask&gt;21@1&lt;/subtask&gt;
+			no tag but I'm editing
+		</content>
+	</task>
+	<task id="6@1" status="Active" tags="tag">
+		<title>
+			sous-sous
+		</title>
+		<content>
+			&lt;tag&gt;@tag&lt;/tag&gt;
+		</content>
+	</task>
+	<task id="14@1" status="Dismiss" tags="new_tag">
+		<title>
+			encore un
+		</title>
+		<content>
+			&lt;tag&gt;@new_tag&lt;/tag&gt;, 
+		</content>
+	</task>
+	<task id="16@1" status="Active" tags="tag">
+		<title>
+			child with tag
+		</title>
+		<content>
+			&lt;tag&gt;@tag&lt;/tag&gt;, 
 		</content>
 	</task>
 	<task id="3@1" status="Done" tags="donetask">
@@ -151,70 +125,27 @@
 			&lt;tag&gt;@donetask&lt;/tag&gt;
 		</content>
 	</task>
-	<task id="0@1" status="Active" tags="tag">
+	<task id="12@1" status="Active" tags="new_tag">
 		<title>
-			Parent task tag
+			une tautre
 		</title>
 		<subtask>
-			1@1
+			14@1
 		</subtask>
 		<content>
-			&lt;tag&gt;@tag&lt;/tag&gt;
-&lt;subtask&gt;1@1&lt;/subtask&gt;
+			&lt;tag&gt;@new_tag&lt;/tag&gt;, 
+&lt;subtask&gt;14@1&lt;/subtask&gt;
 		</content>
 	</task>
-	<task id="1@1" status="Active" tags="tag,autro">
+	<task id="7@1" status="Active" tags="autro">
 		<title>
-			enfant2
+			enfant3
 		</title>
 		<subtask>
-			6@1
-		</subtask>
-		<subtask>
-			7@1
+			8@1
 		</subtask>
 		<content>
-			&lt;tag&gt;@tag&lt;/tag&gt;, &lt;tag&gt;@autro&lt;/tag&gt;
-&lt;subtask&gt;6@1&lt;/subtask&gt;&lt;subtask&gt;7@1&lt;/subtask&gt;
-		</content>
-	</task>
-	<task id="19@1" status="Active" tags="">
-		<title>
-			Etiam aliquam dolor nec dui.
-		</title>
-	</task>
-	<task id="15@1" status="Active" tags="">
-		<title>
-			Lorem ipsum dolor
-		</title>
-	</task>
-	<task id="14@1" status="Dismiss" tags="new_tag">
-		<title>
-			encore un
-		</title>
-		<content>
-			&lt;tag&gt;@new_tag&lt;/tag&gt;, 
-		</content>
-	</task>
-	<task id="17@1" status="Active" tags="">
-		<title>
-			Integer scelerisque pellentesque
-		</title>
-	</task>
-	<task id="9@1" status="Active" tags="">
-		<title>
-			No tag task
-		</title>
-		<content>
-			no tag but I'm editing
-		</content>
-	</task>
-	<task id="16@1" status="Active" tags="tag">
-		<title>
-			child with tag
-		</title>
-		<content>
-			&lt;tag&gt;@tag&lt;/tag&gt;, 
+			&lt;subtask&gt;8@1&lt;/subtask&gt;&lt;tag&gt;@autro&lt;/tag&gt;, za
 		</content>
 	</task>
 </project>